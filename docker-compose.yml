version: '3.8'

services:

  # Infrastructure Services
  postgres:
    image: postgres:15-alpine
    container_name: alphintra-postgres
    environment:
      POSTGRES_DB: alphintra
      POSTGRES_USER: alphintra
      POSTGRES_PASSWORD: alphintra123
      POSTGRES_MULTIPLE_DATABASES: "auth_db,trading_db,strategy_db"
    ports:
      - "5432:5432"
    volumes:
      - postgres_data:/var/lib/postgresql/data
      - ./databases/postgres/init:/docker-entrypoint-initdb.d
    networks:
      - alphintra-network
    healthcheck:
      test: ["CMD-SHELL", "pg_isready -U alphintra"]
      interval: 30s
      timeout: 10s
      retries: 3

  timescaledb:
    image: timescale/timescaledb:latest-pg15
    container_name: alphintra-timescaledb
    environment:
      POSTGRES_DB: timescaledb
      POSTGRES_USER: timescale
      POSTGRES_PASSWORD: timescale123
    ports:
      - "5433:5432"
    volumes:
      - timescaledb_data:/var/lib/postgresql/data
      - ./databases/timescaledb/init.sql:/docker-entrypoint-initdb.d/init.sql
    networks:
      - alphintra-network
    healthcheck:
      test: ["CMD-SHELL", "pg_isready -U timescale"]
      interval: 30s
      timeout: 10s
      retries: 3

  redis:
    image: redis:7-alpine
    container_name: alphintra-redis
    command: redis-server --appendonly yes --requirepass redis123
    ports:
      - "6379:6379"
    volumes:
      - redis_data:/data
    networks:
      - alphintra-network
    healthcheck:
      test: ["CMD", "redis-cli", "--raw", "incr", "ping"]
      interval: 30s
      timeout: 10s
      retries: 3

  zookeeper:
    image: confluentinc/cp-zookeeper:7.4.0
    container_name: alphintra-zookeeper
    environment:
      ZOOKEEPER_CLIENT_PORT: 2181
      ZOOKEEPER_TICK_TIME: 2000
    ports:
      - "2181:2181"
    volumes:
      - zookeeper_data:/var/lib/zookeeper/data
      - zookeeper_logs:/var/lib/zookeeper/log
    networks:
      - alphintra-network

  kafka:
    image: confluentinc/cp-kafka:7.4.0
    container_name: alphintra-kafka
    depends_on:
      - zookeeper
    ports:
      - "9092:9092"
      - "9094:9094"
    environment:
      KAFKA_BROKER_ID: 1
      KAFKA_ZOOKEEPER_CONNECT: zookeeper:2181
      KAFKA_LISTENER_SECURITY_PROTOCOL_MAP: PLAINTEXT:PLAINTEXT,PLAINTEXT_HOST:PLAINTEXT
      KAFKA_ADVERTISED_LISTENERS: PLAINTEXT://kafka:29092,PLAINTEXT_HOST://localhost:9092
      KAFKA_LISTENERS: PLAINTEXT://0.0.0.0:29092,PLAINTEXT_HOST://0.0.0.0:9092
      KAFKA_INTER_BROKER_LISTENER_NAME: PLAINTEXT
      KAFKA_OFFSETS_TOPIC_REPLICATION_FACTOR: 1
      KAFKA_TRANSACTION_STATE_LOG_MIN_ISR: 1
      KAFKA_TRANSACTION_STATE_LOG_REPLICATION_FACTOR: 1
      KAFKA_AUTO_CREATE_TOPICS_ENABLE: 'true'
      KAFKA_NUM_PARTITIONS: 3
      KAFKA_DEFAULT_REPLICATION_FACTOR: 1
    volumes:
      - kafka_data:/var/lib/kafka/data
    networks:
      - alphintra-network
    healthcheck:
      test: ["CMD", "kafka-topics", "--bootstrap-server", "localhost:9092", "--list"]
      interval: 30s
      timeout: 10s
      retries: 3

      

  # ===============================
  # ML/AI SERVICES (Vertex AI Simulation)
  # ===============================

  # MLflow - Model Registry and Experiment Tracking
  mlflow:
    image: python:3.11-slim
    container_name: alphintra-mlflow
    ports:
      - "5001:5001"
    environment:
      MLFLOW_BACKEND_STORE_URI: postgresql://alphintra:alphintra123@postgres:5432/alphintra
      MLFLOW_DEFAULT_ARTIFACT_ROOT: s3://mlflow-artifacts/
      AWS_ACCESS_KEY_ID: minioadmin
      AWS_SECRET_ACCESS_KEY: minioadmin
      MLFLOW_S3_ENDPOINT_URL: http://minio:9000
    command: >
      bash -c "pip install mlflow psycopg2-binary boto3 &&
               mlflow server --host 0.0.0.0 --port 5001 --backend-store-uri postgresql://alphintra:alphintra123@postgres:5432/alphintra --default-artifact-root s3://mlflow-artifacts/"
    depends_on:
      - postgres
      - minio
    networks:
      - alphintra-network
    volumes:
      - mlflow_data:/mlflow
    healthcheck:
      test: ["CMD", "curl", "-f", "http://localhost:5001/health"]
      interval: 30s
      timeout: 10s
      retries: 3

  # MinIO - Object Storage (Cloud Storage Simulation)
  minio:
    image: minio/minio:latest
    container_name: alphintra-minio
    ports:
      - "9000:9000"
      - "9001:9001"
    environment:
      MINIO_ACCESS_KEY: minioadmin
      MINIO_SECRET_KEY: minioadmin
    command: server /data --console-address ":9001"
    volumes:
      - minio_data:/data
    networks:
      - alphintra-network
    healthcheck:
      test: ["CMD", "curl", "-f", "http://localhost:9000/minio/health/live"]
      interval: 30s
      timeout: 10s
      retries: 3

  # ===============================
  # MONITORING & OBSERVABILITY
  # ===============================

  # Prometheus - Metrics Collection
  prometheus:
    image: prom/prometheus:latest
    container_name: alphintra-prometheus
    ports:
      - "9090:9090"
    volumes:
      - ./monitoring/prometheus/prometheus.yml:/etc/prometheus/prometheus.yml
      - ./monitoring/prometheus/rules:/etc/prometheus/rules
      - prometheus_data:/prometheus
    command:
      - '--config.file=/etc/prometheus/prometheus.yml'
      - '--storage.tsdb.path=/prometheus'
      - '--web.console.libraries=/etc/prometheus/console_libraries'
      - '--web.console.templates=/etc/prometheus/consoles'
      - '--storage.tsdb.retention.time=200h'
      - '--web.enable-lifecycle'
    networks:
      - alphintra-network
    healthcheck:
      test: ["CMD", "wget", "--no-verbose", "--tries=1", "--spider", "http://localhost:9090/-/healthy"]
      interval: 30s
      timeout: 10s
      retries: 3

  # Grafana - Visualization and Dashboards
  grafana:
    image: grafana/grafana:latest
    container_name: alphintra-grafana
    ports:
      - "3000:3000"
    environment:
      GF_SECURITY_ADMIN_PASSWORD: admin123
      GF_USERS_ALLOW_SIGN_UP: false
      GF_INSTALL_PLUGINS: grafana-piechart-panel,grafana-worldmap-panel
    volumes:
      - grafana_data:/var/lib/grafana
      - ./monitoring/grafana/provisioning:/etc/grafana/provisioning
      - ./monitoring/grafana/dashboards:/var/lib/grafana/dashboards
    networks:
      - alphintra-network
    depends_on:
      - prometheus
    healthcheck:
      test: ["CMD-SHELL", "curl -f http://localhost:3000/api/health"]
      interval: 30s
      timeout: 10s
      retries: 3

  # Jaeger - Distributed Tracing
  jaeger:
    image: jaegertracing/all-in-one:latest
    container_name: alphintra-jaeger
    ports:
      - "16686:16686"
      - "14268:14268"
    environment:
      COLLECTOR_OTLP_ENABLED: true
    networks:
      - alphintra-network
    healthcheck:
      test: ["CMD", "wget", "--no-verbose", "--tries=1", "--spider", "http://localhost:16686/"]
      interval: 30s
      timeout: 10s
      retries: 3

  # ===============================
  # APPLICATION SERVICES
  # ===============================

  # API Gateway (Spring Cloud Gateway)
  gateway:
    build:
      context: ./src/backend/gateway
      dockerfile: Dockerfile
    container_name: alphintra-gateway
    ports:
      - "8080:8080"
    environment:
      SPRING_PROFILES_ACTIVE: kubernetes
      REDIS_HOST: redis
      REDIS_PASSWORD: redis123
      MANAGEMENT_ENDPOINTS_WEB_EXPOSURE_INCLUDE: health,info,metrics,prometheus
    depends_on:
      - redis
      - postgres
    networks:
      - alphintra-network
    healthcheck:
      test: ["CMD", "curl", "-f", "http://localhost:8080/actuator/health"]
      interval: 30s
      timeout: 10s
      retries: 3

  # Auth Service
  auth-service:
    build:
      context: ./src/backend/auth-service
      dockerfile: Dockerfile
    container_name: alphintra-auth-service
    ports:
      - "8001:8001"
    environment:
      DATABASE_URL: postgresql://alphintra:alphintra123@postgres:5432/alphintra
      REDIS_URL: redis://redis:6379
      KAFKA_BOOTSTRAP_SERVERS: kafka:29092
    depends_on:
      - postgres
      - redis
      - kafka
    networks:
      - alphintra-network
    healthcheck:
      test: ["CMD", "curl", "-f", "http://localhost:8001/health"]
      interval: 30s
      timeout: 10s
      retries: 3

  # Trading API (FastAPI)
  trading-api:
    build:
      context: ./src/backend/trading-api
      dockerfile: Dockerfile
    container_name: alphintra-trading-api
    ports:
      - "8002:8002"
    environment:
      DATABASE_URL: postgresql://alphintra:alphintra123@postgres:5432/alphintra
      TIMESCALE_URL: postgresql://timescale:timescale123@timescaledb:5432/timescaledb
      REDIS_URL: redis://redis:6379
      KAFKA_BOOTSTRAP_SERVERS: kafka:29092
      MLFLOW_TRACKING_URI: http://mlflow:5001
    depends_on:
      - postgres
      - timescaledb
      - redis
      - kafka
      - mlflow
    networks:
      - alphintra-network
    healthcheck:
      test: ["CMD", "curl", "-f", "http://localhost:8002/health"]
      interval: 30s
      timeout: 10s
      retries: 3

  # Strategy Engine
  strategy-engine:
    build:
      context: ./src/backend/strategy-engine
      dockerfile: Dockerfile
    container_name: alphintra-strategy-engine
    ports:
      - "8003:8003"
    environment:
      DATABASE_URL: postgresql://alphintra:alphintra123@postgres:5432/alphintra
      REDIS_URL: redis://redis:6379
      KAFKA_BOOTSTRAP_SERVERS: kafka:29092
      MLFLOW_TRACKING_URI: http://mlflow:5001
    depends_on:
      - postgres
      - redis
      - kafka
      - mlflow
    networks:
      - alphintra-network
    healthcheck:
      test: ["CMD", "curl", "-f", "http://localhost:8003/health"]
      interval: 30s
      timeout: 10s
      retries: 3

  # Broker Connector/Simulator
  broker-simulator:
    build:
      context: ./src/backend/broker-simulator
      dockerfile: Dockerfile
    container_name: alphintra-broker-simulator
    ports:
      - "8004:8004"
    environment:
      REDIS_URL: redis://redis:6379
      KAFKA_BOOTSTRAP_SERVERS: kafka:29092
    depends_on:
      - redis
      - kafka
    networks:
      - alphintra-network
    healthcheck:
      test: ["CMD", "curl", "-f", "http://localhost:8004/health"]
      interval: 30s
      timeout: 10s
      retries: 3

  graphql-gateway:
    build:
      context: ./src/backend/graphql-gateway
      dockerfile: Dockerfile
    container_name: alphintra-graphql-gateway
    ports:
      - "8005:8005"
    environment:
      DATABASE_URL: postgresql://alphintra:alphintra123@postgres:5432/alphintra
      REDIS_URL: redis://redis:6379
      KAFKA_BOOTSTRAP_SERVERS: kafka:29092
    depends_on:
      - postgres
      - redis
      - kafka
    networks:
      - alphintra-network
    healthcheck:
      test: ["CMD", "curl", "-f", "http://localhost:8005/health"]
      interval: 30s
      timeout: 10s
      retries: 3

  no-code-service:
    build:
      context: ./src/backend/no-code-service
      dockerfile: Dockerfile
    container_name: alphintra-no-code-service
    ports:
      - "8006:8006"
    environment:
      # Main PostgreSQL connection for database creation
      DATABASE_HOST: postgres
      DATABASE_PORT: 5432
      DATABASE_USER: alphintra
      DATABASE_PASSWORD: alphintra123
      DATABASE_NAME: alphintra
      # Dedicated no-code service database
      NOCODE_DB_NAME: no_code_service_db
      NOCODE_DB_USER: alphintra_user
      NOCODE_DB_PASSWORD: alphintra_password
      # Other services
      REDIS_URL: redis://redis:6379
      KAFKA_BOOTSTRAP_SERVERS: kafka:29092
    depends_on:
      postgres:
        condition: service_healthy
      redis:
        condition: service_healthy
    networks:
      - alphintra-network
    healthcheck:
      test: ["CMD", "curl", "-f", "http://localhost:8006/health"]
      interval: 30s
      timeout: 10s
      retries: 3
      start_period: 40s

  risk-service:
    build:
      context: ./src/backend/risk-service
      dockerfile: Dockerfile
    container_name: alphintra-risk-service
    ports:
      - "8007:8007"
    environment:
      DATABASE_URL: postgresql://alphintra:alphintra123@postgres:5432/alphintra
      REDIS_URL: redis://redis:6379
      KAFKA_BOOTSTRAP_SERVERS: kafka:29092
    depends_on:
      - postgres
      - redis
      - kafka
    networks:
      - alphintra-network
    healthcheck:
      test: ["CMD", "curl", "-f", "http://localhost:8007/health"]
      interval: 30s
      timeout: 10s
      retries: 3

<<<<<<< HEAD
  wallet-service:
    build:
      context: ./src/backend/wallet-service
      dockerfile: Dockerfile
    container_name: alphintra-wallet-service
    ports:
      - "8008:8008"
    environment:
      - ENVIRONMENT=development
    networks:
      - alphintra-network
    healthcheck:
      test: ["CMD", "curl", "-f", "http://localhost:8008/health"]
      interval: 30s
      timeout: 10s
      retries: 3    
=======
  # Customer Support Service
  customer-support-service:
    build:
      context: ./src/backend/customer-support-service
      dockerfile: Dockerfile
    container_name: alphintra-customer-support
    ports:
      - "8010:8010"
      - "8085:8085"  # WebSocket port
    environment:
      SPRING_PROFILES_ACTIVE: docker
      DATABASE_URL: jdbc:postgresql://postgres:5432/alphintra
      POSTGRES_USER: alphintra
      POSTGRES_PASSWORD: alphintra123
      REDIS_HOST: redis
      REDIS_PORT: 6379
      REDIS_PASSWORD: redis123
      KAFKA_BOOTSTRAP_SERVERS: kafka:29092
      JWT_SECRET: your-jwt-secret-key-here
      JWT_EXPIRATION: 86400
      WEBSOCKET_CORS_ORIGINS: http://localhost:3000,http://localhost:3001
      MANAGEMENT_ENDPOINTS_WEB_EXPOSURE_INCLUDE: health,info,metrics,prometheus
    depends_on:
      postgres:
        condition: service_healthy
      redis:
        condition: service_healthy
      kafka:
        condition: service_healthy
    networks:
      - alphintra-network
    healthcheck:
      test: ["CMD", "curl", "-f", "http://localhost:8010/actuator/health"]
      interval: 30s
      timeout: 10s
      retries: 3
      start_period: 40s

  # Frontend Application
  frontend:
    build:
      context: ./src/frontend
      dockerfile: Dockerfile
      target: production
    container_name: alphintra-frontend
    ports:
      - "3001:3000"  # Map to 3001 to avoid conflict with Grafana
    environment:
      NODE_ENV: production
      NEXT_PUBLIC_API_BASE_URL: http://gateway:8080
      NEXT_PUBLIC_SUPPORT_API_URL: http://customer-support-service:8010/api/customer-support
      NEXT_PUBLIC_WS_BASE_URL: ws://customer-support-service:8085/ws
      NEXT_PUBLIC_WS_SUPPORT_URL: ws://customer-support-service:8085/ws/support
      NEXT_PUBLIC_NOCODE_API_URL: http://no-code-service:8006
      NEXT_PUBLIC_AUTH_API_URL: http://auth-service:8001
      NEXT_PUBLIC_TIMESCALE_API_URL: http://strategy-engine:8003
      NEXT_PUBLIC_ENABLE_WEBSOCKET: true
      NEXT_PUBLIC_ENABLE_AI_ASSISTANT: true
      NEXT_PUBLIC_ENABLE_ANALYTICS: true
      NEXT_PUBLIC_ENABLE_REAL_TIME_CHAT: true
    depends_on:
      - gateway
      - customer-support-service
      - auth-service
      - no-code-service
    networks:
      - alphintra-network
    healthcheck:
      test: ["CMD", "curl", "-f", "http://localhost:3000/api/health"]
      interval: 30s
      timeout: 10s
      retries: 3
>>>>>>> e2a41410

# ===============================
# VOLUMES
# ===============================
volumes:
  postgres_data:
    driver: local
  timescaledb_data:
    driver: local
  redis_data:
    driver: local
  zookeeper_data:
    driver: local
  zookeeper_logs:
    driver: local
  kafka_data:
    driver: local
  mlflow_data:
    driver: local
  minio_data:
    driver: local
  prometheus_data:
    driver: local
  grafana_data:
    driver: local

# ===============================
# NETWORKS
# ===============================
networks:
  alphintra-network:
    driver: bridge
    ipam:
      config:
        - subnet: 172.25.0.0/16<|MERGE_RESOLUTION|>--- conflicted
+++ resolved
@@ -439,7 +439,7 @@
       timeout: 10s
       retries: 3
 
-<<<<<<< HEAD
+
   wallet-service:
     build:
       context: ./src/backend/wallet-service
@@ -456,7 +456,7 @@
       interval: 30s
       timeout: 10s
       retries: 3    
-=======
+
   # Customer Support Service
   customer-support-service:
     build:
@@ -529,7 +529,6 @@
       interval: 30s
       timeout: 10s
       retries: 3
->>>>>>> e2a41410
 
 # ===============================
 # VOLUMES
