--- conflicted
+++ resolved
@@ -10,7 +10,6 @@
   onReady?: () => void;
 };
 
-<<<<<<< HEAD
 export default function Canvas3D({ onProgress, onReady }: Canvas3DProps) {
   const progress = useProgress();
   const hasNotifiedReadyRef = useRef(false);
@@ -32,7 +31,6 @@
     }
   }, [onReady, progress.active, progress.progress]);
 
-=======
 function ProgressBridge({ onProgress, onReady }: Canvas3DProps) {
   const { progress, active } = useProgress();
   const readyEmittedRef = useRef(false);
@@ -54,7 +52,6 @@
 }
 
 export default function Canvas3D({ onProgress, onReady }: Canvas3DProps) {
->>>>>>> 1185134a
   return (
     <Canvas
       gl={{ antialias: true, powerPreference: "high-performance" }}
