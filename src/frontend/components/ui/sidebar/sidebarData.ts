// components/sidebar/sidebarData.ts

import { SidebarItemType } from "./types";

export const mainSidebarItems: SidebarItemType[] = [
  {
    id: "dashboard",
    name: "Dashboard",
    icon: "solar:widget-add-line-duotone",
    url: "/dashboard",
  },
  {
    id: "trade",
    name: "Trade",
    icon: "solar:graph-new-up-line-duotone",
    url: "/trade",
  },
  {
    id: "market",
    name: "Market",
    icon: "solar:chart-line-duotone",
    url: "/marketplace",
  },
  {
<<<<<<< HEAD
    id: "wallet",
    name: "Wallet",
    icon: "solar:wallet-line-duotone",
    url: "/wallet",
=======
    id: "ticketing",
    name: "Ticketing",
    icon:  "solar:ticket-line-duotone",
    url: "/userTicketing",
>>>>>>> 85852e3d
  },
  {
    id: "no-code-console",
    name: "No-Code",
    icon: "solar:programming-line-duotone",
    url: "/strategy-hub/no-code-console",
    external: true,
  },
];

export const footerSidebarItems: SidebarItemType[] = [
  {
    id: "settings",
    name: "Settings",
    icon: "solar:settings-line-duotone",
    url: "/settings",
  },
  {
    id: "logout",
    name: "Logout",
    icon: "solar:logout-line-duotone",
    url: "/",
  },
];<|MERGE_RESOLUTION|>--- conflicted
+++ resolved
@@ -19,20 +19,13 @@
     id: "market",
     name: "Market",
     icon: "solar:chart-line-duotone",
-    url: "/marketplace",
+    url: "/market",
   },
   {
-<<<<<<< HEAD
-    id: "wallet",
-    name: "Wallet",
-    icon: "solar:wallet-line-duotone",
-    url: "/wallet",
-=======
     id: "ticketing",
     name: "Ticketing",
     icon:  "solar:ticket-line-duotone",
     url: "/userTicketing",
->>>>>>> 85852e3d
   },
   {
     id: "no-code-console",
