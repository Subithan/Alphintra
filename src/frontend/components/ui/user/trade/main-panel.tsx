'use client';

import { useState, useEffect, use } from 'react';
import {
  Tabs,
  TabsContent,
  TabsList,
  TabsTrigger,
} from '@/components/ui/tabs';
import {
  Table,
  TableBody,
  TableCell,
  TableHead,
  TableHeader,
  TableRow,
} from '@/components/ui/table';
import { Badge } from '@/components/ui/badge';
import { ScrollArea } from '@/components/ui/scroll-area';
import {
  Play,
  StopCircle,
  History,
  Edit,
  Trash2,
  ArrowUpRight,
  ArrowDownRight,
} from 'lucide-react';
import type { Position, Bot, Order, Trade } from '@/lib/api/types';
<<<<<<< HEAD
import { tradingApi, type TradeOrderData } from '@/lib/api/trading-api';
=======
import { getToken } from '@/lib/auth';
import { buildGatewayUrl } from '@/lib/config/gateway';

interface TradeOrderData {
  id: number;
  botId: number;
  symbol: string;
  type: string;
  side: string;
  price: number;
  amount: number;
  status: string;
  createdAt: string;
}
>>>>>>> 69da8ce1

const positions: Position[] = [
  {
    asset: 'BTC/USDT',
    type: 'Long',
    quantity: 0.5,
    entryPrice: 65000,
    markPrice: 68123.45,
    pnl: 1561.72,
    pnlPercentage: 4.8,
  },
  {
    asset: 'ETH/USDT',
    type: 'Short',
    quantity: 10,
    entryPrice: 3500,
    markPrice: 3450.5,
    pnl: -495,
    pnlPercentage: -1.41,
  },
  {
    asset: 'SOL/USDT',
    type: 'Long',
    quantity: 100,
    entryPrice: 150,
    markPrice: 162.3,
    pnl: 1230,
    pnlPercentage: 8.2,
  },
];

const activeBots: Bot[] = [
  {
    name: 'BTC Grid Master',
    asset: 'BTC/USDT',
    pnl: 234.56,
    status: 'Running',
    stats: 'Win Rate: 68%',
  },
  {
    name: 'ETH Momentum Rider',
    asset: 'ETH/USDT',
    pnl: -56.12,
    status: 'Stopped',
    stats: 'Trades: 128',
  },
  {
    name: 'SOL Scalper Pro',
    asset: 'SOL/USDT',
    pnl: 102.78,
    status: 'Stopped',
    stats: 'Avg PNL: $1.12',
  },
  {
    name: 'DCA Bot',
    asset: 'ADA/USDT',
    pnl: 12.4,
    status: 'Error',
    stats: 'Last error: API Key Invalid',
  },
];

const generateMockId = () =>
  typeof crypto !== 'undefined' && 'randomUUID' in crypto
    ? crypto.randomUUID()
    : `order-${Math.random().toString(36).slice(2)}`;

const createMockOrder = (overrides: Partial<Order>): Order => ({
  orderId: overrides.orderId ?? Math.floor(Math.random() * 100000),
  orderUuid: overrides.orderUuid ?? generateMockId(),
  userId: overrides.userId ?? 0,
  accountId: overrides.accountId ?? 0,
  symbol: overrides.symbol ?? '',
  side: overrides.side ?? 'BUY',
  orderType: overrides.orderType ?? 'LIMIT',
  quantity: overrides.quantity ?? '0',
  price: overrides.price ?? '0',
  stopPrice: overrides.stopPrice ?? null,
  timeInForce: overrides.timeInForce ?? 'GTC',
  status: overrides.status ?? 'PENDING',
  filledQuantity: overrides.filledQuantity ?? '0',
  averagePrice: overrides.averagePrice ?? null,
  fee: overrides.fee ?? '0',
  exchange: overrides.exchange ?? 'MockExchange',
  clientOrderId: overrides.clientOrderId ?? null,
  exchangeOrderId: overrides.exchangeOrderId ?? null,
  createdAt: overrides.createdAt ?? new Date().toISOString(),
  updatedAt: overrides.updatedAt ?? new Date().toISOString(),
  expiresAt: overrides.expiresAt ?? null,
});

const mockPendingOrders: Order[] = [
  createMockOrder({
    symbol: 'BTC/USDT',
    orderType: 'LIMIT',
    side: 'SELL',
    price: '68000.0',
    quantity: '0.5',
    status: 'PENDING',
  }),
  createMockOrder({
    symbol: 'ETH/USDT',
    orderType: 'LIMIT',
    side: 'BUY',
    price: '3450.0',
    quantity: '5.0',
    status: 'PENDING',
  }),
];

const ROW_HEIGHT = 40;
const VISIBLE_ROWS = 4;
const MAX_HEIGHT = 240; // 40px * 4 rows

export default function MainPanel() {
  const [pendingOrders, setPendingOrders] = useState<Order[]>(mockPendingOrders);
  const [tradeHistory, setTradeHistory] = useState<TradeOrderData[]>([]);
  const [loading, setLoading] = useState(true); 
  const [error, setError] = useState<string | null>(null);

  useEffect(() => {
    let mounted = true; 
    const fetchTradeHistory = async () => {
      try {
        setLoading(true);
        setError(null);

<<<<<<< HEAD
        // Use the trading API client which automatically includes authentication
        const data = await tradingApi.getTradeHistory(20);
=======
        const token = getToken();
        const response = await fetch(buildGatewayUrl('/api/trading/trades?limit=20'), {
          headers: token ? { Authorization: `Bearer ${token}` } : undefined,
        });
        
        if (!response.ok) {
          throw new Error(`HTTP error! status: ${response.status}`);
        }
        
        const data: TradeOrderData[] = await response.json();
>>>>>>> 69da8ce1
        
        if (mounted) {
          setTradeHistory(data);
        }
      } catch (err) {
        if (mounted) {
          console.error('Failed to fetch trade history:', err);
          setError(err instanceof Error ? err.message : "Failed to fetch trade history");
        } 
      } finally {
        if (mounted) {
          setLoading(false);
        }
      }
    };

    fetchTradeHistory();
    
    // Poll for updates every 10 seconds
    const interval = setInterval(fetchTradeHistory, 10000);

    return () => {
      mounted = false;
      clearInterval(interval);
    };
  }, []);

  return ( 
    <Tabs defaultValue="orders" className="w-full max-w-full">
      <TabsList className="flex flex-col flex-nowrap w-full gap-1 sm:grid sm:grid-cols-2 md:grid-cols-4 sm:gap-2 min-w-[300px] p-0">
        <TabsTrigger
          value="orders"
          className="w-full text-xs sm:text-sm py-3 px-2 text-left sm:text-center min-h-[44px] box-border"
        >
          Pending Orders ({pendingOrders.length})
        </TabsTrigger>
        <TabsTrigger
          value="history"
          className="w-full text-xs sm:text-sm py-3 px-2 text-left sm:text-center min-h-[44px] box-border"
        >
          Trade History ({tradeHistory.length})
        </TabsTrigger>
        <TabsTrigger
          value="positions"
          className="w-full text-xs sm:text-sm py-3 px-2 text-left sm:text-center min-h-[44px] box-border"
        >
          Open Positions ({positions.length})
        </TabsTrigger>
        <TabsTrigger
          value="bots"
          className="w-full text-xs sm:text-sm py-3 px-2 text-left sm:text-center min-h-[44px] box-border"
        >
          Active Bots
        </TabsTrigger>
      </TabsList>
      <div className="mt-2 sm:mt-4 rounded-lg border bg-card text-card-foreground shadow-sm">
        <TabsContent value="positions">
          <ScrollArea style={{ maxHeight: MAX_HEIGHT }}>
            {positions.length > 0 ? (
              <PositionsTable data={positions} />
            ) : (
              <p className="p-2 sm:p-4 text-xs sm:text-sm text-muted-foreground">No open positions</p>
            )}
          </ScrollArea>
        </TabsContent>
        <TabsContent value="bots">
          <ScrollArea style={{ maxHeight: MAX_HEIGHT }}>
            {activeBots.length > 0 ? (
              <ActiveBotsTable data={activeBots} />
            ) : (
              <p className="p-2 sm:p-4 text-xs sm:text-sm text-muted-foreground">No active bots</p>
            )}
          </ScrollArea>
        </TabsContent>
        <TabsContent value="orders">
          <ScrollArea style={{ maxHeight: MAX_HEIGHT }}>
            {loading ? (
              <p className="p-2 sm:p-4 text-xs sm:text-sm">Loading orders...</p>
            ) : error ? (
              <p className="p-2 sm:p-4 text-xs sm:text-sm text-red-500">{error}</p>
            ) : pendingOrders.length > 0 ? (
              <PendingOrdersTable data={pendingOrders} />
            ) : (
              <p className="p-2 sm:p-4 text-xs sm:text-sm text-muted-foreground">No pending orders</p>
            )}
          </ScrollArea>
        </TabsContent>
        <TabsContent value="history">
          <ScrollArea style={{ maxHeight: MAX_HEIGHT }}>
            {loading ? (
              <p className="p-2 sm:p-4 text-xs sm:text-sm">Loading trades...</p>
            ) : error ? (
              <p className="p-2 sm:p-4 text-xs sm:text-sm text-red-500">{error}</p>
            ) : tradeHistory.length > 0 ? (
              <TradeHistoryTable data={tradeHistory} />
            ) : (
              <p className="p-2 sm:p-4 text-xs sm:text-sm text-muted-foreground">No trade history</p>
            )}
          </ScrollArea>
        </TabsContent>
      </div>
    </Tabs>
  );
}

const PositionsTable = ({ data }: { data: Position[] }) => (
  <div className="overflow-x-auto" style={{ overflowX: 'auto' }}>
    <Table className="min-w-[600px] overflow-x-auto">
      <TableHeader>
        <TableRow>
          <TableHead className="text-xs sm:text-sm">Asset</TableHead>
          <TableHead className="text-xs sm:text-sm">Type</TableHead>
          <TableHead className="text-xs sm:text-sm text-right">Quantity</TableHead>
          <TableHead className="text-xs sm:text-sm text-right">Entry Price</TableHead>
          <TableHead className="text-xs sm:text-sm text-right">Mark Price</TableHead>
          <TableHead className="text-xs sm:text-sm text-right">PNL (USDT)</TableHead>
        </TableRow>
      </TableHeader>
      <TableBody>
        {data.map((pos) => (
          <TableRow key={pos.asset} style={{ height: ROW_HEIGHT }}>
            <TableCell className="font-medium text-xs sm:text-sm">{pos.asset}</TableCell>
            <TableCell className="text-xs sm:text-sm">
              <span className={pos.type === 'Long' ? 'text-[#0b9981]' : 'text-red-500'}>
                {pos.type}
              </span>
            </TableCell>
            <TableCell className="text-right text-xs sm:text-sm">{pos.quantity}</TableCell>
            <TableCell className="text-right text-xs sm:text-sm">${pos.entryPrice.toLocaleString()}</TableCell>
            <TableCell className="text-right text-xs sm:text-sm">${pos.markPrice.toLocaleString()}</TableCell>
            <TableCell
              className={`text-right font-semibold text-xs sm:text-sm ${pos.pnl >= 0 ? 'text-[#0b9981]' : 'text-red-500'}`}
            >
              {pos.pnl >= 0 ? '+' : ''}
              {pos.pnl.toFixed(2)} ({pos.pnlPercentage.toFixed(2)}%)
            </TableCell>
          </TableRow>
        ))}
      </TableBody>
    </Table>
  </div>
);

const ActiveBotsTable = ({ data }: { data: Bot[] }) => (
  <div className="overflow-x-auto">
    <Table className="min-w-[600px]">
      <TableHeader>
        <TableRow>
          <TableHead className="text-xs sm:text-sm">Name</TableHead>
          <TableHead className="text-xs sm:text-sm">Asset</TableHead>
          <TableHead className="text-xs sm:text-sm">Status</TableHead>
          <TableHead className="text-xs sm:text-sm">Performance</TableHead>
          <TableHead className="text-xs sm:text-sm text-right">PNL (USDT)</TableHead>
        </TableRow>
      </TableHeader>
      <TableBody>
        {data.map((bot) => (
          <TableRow key={bot.name} style={{ height: ROW_HEIGHT }}>
            <TableCell className="font-medium text-xs sm:text-sm">{bot.name}</TableCell>
            <TableCell className="text-xs sm:text-sm">{bot.asset}</TableCell>
            <TableCell className="text-xs sm:text-sm">
              <Badge
                variant={
                  bot.status === 'Running'
                    ? 'default'
                    : bot.status === 'Stopped'
                    ? 'secondary'
                    : 'destructive'
                }
                className={bot.status === 'Running' ? 'bg-[#0b9981]' : ''}
              >
                {bot.status}
              </Badge>
            </TableCell>
            <TableCell className="text-xs sm:text-sm">{bot.stats}</TableCell>
            <TableCell
              className={`text-right font-semibold text-xs sm:text-sm ${bot.pnl >= 0 ? 'text-[#0b9981]' : 'text-red-500'}`}
            >
              {bot.pnl >= 0 ? '+' : ''}
              {bot.pnl.toFixed(2)}
            </TableCell>
          </TableRow>
        ))}
      </TableBody>
    </Table>
  </div>
);

const PendingOrdersTable = ({ data }: { data: Order[] }) => (
  <div className="overflow-x-auto">
    <Table className="min-w-[600px]">
      <TableHeader>
        <TableRow>
          <TableHead className="text-xs sm:text-sm">Asset</TableHead>
          <TableHead className="text-xs sm:text-sm">Type</TableHead>
          <TableHead className="text-xs sm:text-sm">Side</TableHead>
          <TableHead className="text-xs sm:text-sm text-right">Price</TableHead>
          <TableHead className="text-xs sm:text-sm text-right">Quantity</TableHead>
          <TableHead className="text-xs sm:text-sm text-right">Status</TableHead>
        </TableRow>
      </TableHeader>
      <TableBody>
        {data.map((order, index) => (
          <TableRow key={`${order.symbol}-${index}`} style={{ height: ROW_HEIGHT }}>
            <TableCell className="font-medium text-xs sm:text-sm">{order.symbol}</TableCell>
            <TableCell className="text-xs sm:text-sm">{order.orderType}</TableCell>
            <TableCell className={`text-xs sm:text-sm ${order.side === 'BUY' ? 'text-[#0b9981]' : 'text-red-500'}`}>
              {order.side}
            </TableCell>
            <TableCell className="text-right text-xs sm:text-sm">${parseFloat(order.price).toLocaleString()}</TableCell>
            <TableCell className="text-right text-xs sm:text-sm">{parseFloat(order.quantity).toLocaleString()}</TableCell>
            <TableCell className="text-right text-xs sm:text-sm">
              <Badge variant="outline">{order.status}</Badge>
            </TableCell>
          </TableRow>
        ))}
      </TableBody>
    </Table>
  </div>
);

const TradeHistoryTable = ({ data }: { data: TradeOrderData[] }) => (
  <div className="overflow-x-auto">
    <Table className="min-w-[600px]">
      <TableHeader>
        <TableRow>
          <TableHead className="text-xs sm:text-sm">Time</TableHead>
          <TableHead className="text-xs sm:text-sm">Asset</TableHead>
          <TableHead className="text-xs sm:text-sm">Type</TableHead>
          <TableHead className="text-xs sm:text-sm">Side</TableHead>
          <TableHead className="text-xs sm:text-sm text-right">Price</TableHead>
          <TableHead className="text-xs sm:text-sm text-right">Amount</TableHead>
          <TableHead className="text-xs sm:text-sm text-right">Status</TableHead>
        </TableRow>
      </TableHeader>
      <TableBody>
        {data.map((trade) => (
          <TableRow key={trade.id} style={{ height: ROW_HEIGHT }}>
            <TableCell className="text-xs sm:text-sm">
              {new Date(trade.createdAt).toLocaleString()}
            </TableCell>
            <TableCell className="font-medium text-xs sm:text-sm">
              {trade.symbol}
            </TableCell>
            <TableCell className="text-xs sm:text-sm">
              <Badge variant="outline" className="text-xs">
                {trade.type}
              </Badge>
            </TableCell>
            <TableCell
              className={`font-medium text-xs sm:text-sm ${
                trade.side === 'BUY' ? 'text-[#0b9981]' : 'text-red-500'
              }`}
            >
              <div className="flex items-center gap-1">
                {trade.side === 'BUY' ? (
                  <ArrowUpRight className="h-3 sm:h-4 w-3 sm:w-4" />
                ) : (
                  <ArrowDownRight className="h-3 sm:h-4 w-3 sm:w-4" />
                )}
                {trade.side}
              </div>
            </TableCell>
            <TableCell className="text-right text-xs sm:text-sm">
              ${trade.price.toFixed(2)}
            </TableCell>
            <TableCell className="text-right text-xs sm:text-sm">
              {trade.amount.toFixed(4)}
            </TableCell>
            <TableCell className="text-right text-xs sm:text-sm">
              <Badge 
                variant={trade.status === 'FILLED' ? 'default' : 'secondary'}
                className={trade.status === 'FILLED' ? 'bg-[#0b9981]' : ''}
              >
                {trade.status}
              </Badge>
            </TableCell>
          </TableRow>
        ))}
      </TableBody>
    </Table>
  </div>
);<|MERGE_RESOLUTION|>--- conflicted
+++ resolved
@@ -27,9 +27,6 @@
   ArrowDownRight,
 } from 'lucide-react';
 import type { Position, Bot, Order, Trade } from '@/lib/api/types';
-<<<<<<< HEAD
-import { tradingApi, type TradeOrderData } from '@/lib/api/trading-api';
-=======
 import { getToken } from '@/lib/auth';
 import { buildGatewayUrl } from '@/lib/config/gateway';
 
@@ -44,7 +41,6 @@
   status: string;
   createdAt: string;
 }
->>>>>>> 69da8ce1
 
 const positions: Position[] = [
   {
@@ -172,10 +168,6 @@
         setLoading(true);
         setError(null);
 
-<<<<<<< HEAD
-        // Use the trading API client which automatically includes authentication
-        const data = await tradingApi.getTradeHistory(20);
-=======
         const token = getToken();
         const response = await fetch(buildGatewayUrl('/api/trading/trades?limit=20'), {
           headers: token ? { Authorization: `Bearer ${token}` } : undefined,
@@ -186,20 +178,16 @@
         }
         
         const data: TradeOrderData[] = await response.json();
->>>>>>> 69da8ce1
         
         if (mounted) {
           setTradeHistory(data);
         }
       } catch (err) {
         if (mounted) {
-          console.error('Failed to fetch trade history:', err);
-          setError(err instanceof Error ? err.message : "Failed to fetch trade history");
+          setError("Failed to fetch trade history");
         } 
       } finally {
-        if (mounted) {
-          setLoading(false);
-        }
+        setLoading(false);
       }
     };
 
