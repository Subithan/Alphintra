'use client';

import React, { useState, useMemo } from 'react';
<<<<<<< HEAD
import { Search, Filter, TrendingUp, Star, Users, Trophy, MessageSquare, Book, Grid, List, ChevronDown, Eye, X, Twitter } from 'lucide-react';
import { Input } from '@/components/ui/input';
import { Button } from '@/components/ui/button';
import { Badge } from '@/components/ui/badge';
import { Select, SelectContent, SelectItem, SelectTrigger, SelectValue } from '@/components/ui/select';

// Theme hook replacement
const useTheme = () => {
  const [theme, setTheme] = React.useState('dark');
  
  React.useEffect(() => {
    const isDark = window.matchMedia('(prefers-color-scheme: dark)').matches;
    setTheme(isDark ? 'dark' : 'light');
  }, []);
  
  return { theme, setTheme };
};

interface Strategy {
  id: string;
  name: string;
  creatorId: string;
  creatorName: string;
  description: string;
  category: string;
  assetType: string;
  tradingPairs: string[];
  price: number | 'free';
  pricingModel: 'SUBSCRIPTION' | 'REVENUE_SHARE' | 'FREE' | 'ONE_TIME';
  revenueSharePercentage?: number;
  riskLevel: 'low' | 'medium' | 'high';
  verificationStatus: 'PENDING' | 'APPROVED' | 'REJECTED';
  performance: {
    totalReturn: number;
    annualizedReturn: number;
    maxDrawdown: number;
    sharpeRatio: number;
    winRate: number;
  };
  rating: number;
  reviewCount: number;
  subscriberCount: number;
  lastUpdated: string;
  isVerified: boolean;
  thumbnail: string;
  gradientColors: string[];
}

const mockStrategies: Strategy[] = [
  {
    id: '1',
    name: 'Bitcoin devil',
    creatorId: 'creator1',
    creatorName: 'Amar',
    description: 'Bull rider',
    category: 'Momentum',
    assetType: 'Cryptocurrency',
    tradingPairs: ['BTC/USDT', 'ETH/USDT'],
    price: 99.99,
    pricingModel: 'SUBSCRIPTION',
    revenueSharePercentage: 30,
    riskLevel: 'medium',
    verificationStatus: 'APPROVED',
    performance: {
      totalReturn: 152.3,
      annualizedReturn: 85.6,
      maxDrawdown: -10.2,
      sharpeRatio: 2.4,
      winRate: 68.5,
    },
    rating: 5,
    reviewCount: 2,
    subscriberCount: 342,
    lastUpdated: '2025-08-15',
    isVerified: true,
    thumbnail: 'bull-rider',
    gradientColors: ['#1e3a8a', '#3b82f6', '#60a5fa'],
  },
  {
    id: '2',
    name: 'Bitcoin devil',
    creatorId: 'creator2',
    creatorName: 'Sophia',
    description: 'Bear trader',
    category: 'Arbitrage',
    assetType: 'Cryptocurrency',
    tradingPairs: ['BTC/USDT', 'LTC/USDT'],
    price: 149,
    pricingModel: 'ONE_TIME',
    revenueSharePercentage: 20,
    riskLevel: 'low',
    verificationStatus: 'PENDING',
    performance: {
      totalReturn: 78.9,
      annualizedReturn: 35.2,
      maxDrawdown: -3.4,
      sharpeRatio: 1.8,
      winRate: 74.1,
    },
    rating: 4.3,
    reviewCount: 95,
    subscriberCount: 158,
    lastUpdated: '2025-07-20',
    isVerified: false,
    thumbnail: 'bear-trader',
    gradientColors: ['#7c2d12', '#dc2626', '#ef4444'],
  },
  {
    id: '3',
    name: 'WOLF AI',
    creatorId: 'creator3',
    creatorName: 'Ravi',
    description: 'Computational Biology - WOLF AI',
    category: 'Quantitative',
    assetType: 'Equities',
    tradingPairs: ['AAPL/USD', 'TSLA/USD'],
    price: 199,
    pricingModel: 'SUBSCRIPTION',
    revenueSharePercentage: 40,
    riskLevel: 'high',
    verificationStatus: 'APPROVED',
    performance: {
      totalReturn: 245.6,
      annualizedReturn: 112.4,
      maxDrawdown: -18.7,
      sharpeRatio: 3.1,
      winRate: 61.3,
    },
    rating: 4.9,
    reviewCount: 276,
    subscriberCount: 487,
    lastUpdated: '2025-08-25',
    isVerified: true,
    thumbnail: 'market-reversal',
    gradientColors: ['#831843', '#db2777', '#ec4899'],
  },
  {
    id: '4',
    name: 'WOLF AI',
    creatorId: 'creator4',
    creatorName: 'Emma',
    description: 'AI Computational Biology - WOLF AI',
    category: 'AI Trading',
    assetType: 'Cryptocurrency',
    tradingPairs: ['ETH/USDT', 'SOL/USDT'],
    price: 299,
    pricingModel: 'SUBSCRIPTION',
    revenueSharePercentage: 35,
    riskLevel: 'high',
    verificationStatus: 'APPROVED',
    performance: {
      totalReturn: 312.4,
      annualizedReturn: 145.8,
      maxDrawdown: -15.3,
      sharpeRatio: 2.9,
      winRate: 65.7,
    },
    rating: 4.8,
    reviewCount: 234,
    subscriberCount: 521,
    lastUpdated: '2025-08-28',
    isVerified: true,
    thumbnail: 'ai-confirmation',
    gradientColors: ['#065f46', '#10b981', '#34d399'],
  },
  {
    id: '5',
    name: 'Dip Raider',
    creatorId: 'creator5',
    creatorName: 'Marcus',
    description: 'Pullback Warrior Strategy - Bynik',
    category: 'Mean Reversion',
    assetType: 'Cryptocurrency',
    tradingPairs: ['BTC/USDT', 'ETH/USDT', 'BNB/USDT'],
    price: 79,
    pricingModel: 'SUBSCRIPTION',
    revenueSharePercentage: 25,
    riskLevel: 'medium',
    verificationStatus: 'APPROVED',
    performance: {
      totalReturn: 189.7,
      annualizedReturn: 92.3,
      maxDrawdown: -12.8,
      sharpeRatio: 2.2,
      winRate: 70.4,
    },
    rating: 4.6,
    reviewCount: 167,
    subscriberCount: 398,
    lastUpdated: '2025-08-20',
    isVerified: true,
    thumbnail: 'dip-raider',
    gradientColors: ['#581c87', '#a855f7', '#c084fc'],
  },
  {
    id: '6',
    name: 'Apex AI Trend 5 min',
    creatorId: 'creator6',
    creatorName: 'Sarah',
    description: 'High-frequency trend following - Ryze',
    category: 'Trend Following',
    assetType: 'Cryptocurrency',
    tradingPairs: ['BTC/USDT', 'ETH/USDT'],
    price: 129,
    pricingModel: 'SUBSCRIPTION',
    revenueSharePercentage: 30,
    riskLevel: 'high',
    verificationStatus: 'APPROVED',
    performance: {
      totalReturn: 278.3,
      annualizedReturn: 128.5,
      maxDrawdown: -16.9,
      sharpeRatio: 2.7,
      winRate: 63.2,
    },
    rating: 4.7,
    reviewCount: 203,
    subscriberCount: 445,
    lastUpdated: '2025-08-29',
    isVerified: true,
    thumbnail: 'apex-5min',
    gradientColors: ['#1e40af', '#3b82f6', '#60a5fa'],
  },
  {
    id: '7',
    name: 'Apex AI Trend 4 hours',
    creatorId: 'creator7',
    creatorName: 'David',
    description: 'Medium-term trend strategy - Ryze',
    category: 'Trend Following',
    assetType: 'Cryptocurrency',
    tradingPairs: ['BTC/USDT', 'ETH/USDT'],
    price: 149,
    pricingModel: 'SUBSCRIPTION',
    revenueSharePercentage: 30,
    riskLevel: 'medium',
    verificationStatus: 'APPROVED',
    performance: {
      totalReturn: 195.8,
      annualizedReturn: 98.7,
      maxDrawdown: -11.3,
      sharpeRatio: 2.5,
      winRate: 69.8,
    },
    rating: 4.8,
    reviewCount: 221,
    subscriberCount: 512,
    lastUpdated: '2025-08-30',
    isVerified: true,
    thumbnail: 'apex-4h',
    gradientColors: ['#1e40af', '#3b82f6', '#60a5fa'],
  },
  {
    id: '8',
    name: 'Apex AI Trend 1 minute',
    creatorId: 'creator8',
    creatorName: 'Lisa',
    description: 'Ultra high-frequency scalping - Ryze',
    category: 'Scalping',
    assetType: 'Cryptocurrency',
    tradingPairs: ['BTC/USDT', 'ETH/USDT'],
    price: 179,
    pricingModel: 'SUBSCRIPTION',
    revenueSharePercentage: 35,
    riskLevel: 'high',
    verificationStatus: 'APPROVED',
    performance: {
      totalReturn: 298.4,
      annualizedReturn: 142.6,
      maxDrawdown: -19.2,
      sharpeRatio: 2.6,
      winRate: 61.9,
    },
    rating: 4.6,
    reviewCount: 189,
    subscriberCount: 456,
    lastUpdated: '2025-08-31',
    isVerified: true,
    thumbnail: 'apex-1min',
    gradientColors: ['#1e40af', '#3b82f6', '#60a5fa'],
  },
];
=======
import { Search } from 'lucide-react';
import { Tabs, TabsContent, TabsList, TabsTrigger } from '@/components/ui/tabs';
import HeaderSection from '@/components/marketplace/HeaderSection';
import FilterSection from '@/components/marketplace/FilterSection';
import StatsBar from '@/components/marketplace/StatsBar';
import StrategyGrid from '@/components/marketplace/StrategyGrid';
import StrategyModal from '@/components/marketplace/StrategyModal';
import FilterSidebar from '@/components/marketplace/FilterSidebar';
import { Strategy } from '@/components/marketplace/types';
import mockStrategies from '@/components/marketplace/mockStrategies';
import { useTheme } from '@/components/marketplace/useTheme';
>>>>>>> bf7acdf9

export default function MarketplacePage() {
  const { theme } = useTheme();
  const [searchQuery, setSearchQuery] = useState('');
  const [selectedCategory, setSelectedCategory] = useState('all');
  const [sortBy, setSortBy] = useState('popularity');
<<<<<<< HEAD
=======
  const [viewMode, setViewMode] = useState<'grid' | 'list'>('grid');
  const [showFilters, setShowFilters] = useState(false);
>>>>>>> bf7acdf9
  const [selectedStrategy, setSelectedStrategy] = useState<Strategy | null>(null);
  const [filters, setFilters] = useState({
    assetType: 'all',
    riskLevel: 'all',
<<<<<<< HEAD
    priceRange: 'all',
=======
>>>>>>> bf7acdf9
    rating: 0,
    verificationStatus: 'all',
  });

  const filteredStrategies = useMemo(() => {
<<<<<<< HEAD
    return mockStrategies
=======
    const filtered = mockStrategies
>>>>>>> bf7acdf9
      .filter((strategy) => {
        const matchesSearch =
          strategy.name.toLowerCase().includes(searchQuery.toLowerCase()) ||
          strategy.creatorName.toLowerCase().includes(searchQuery.toLowerCase()) ||
          strategy.description.toLowerCase().includes(searchQuery.toLowerCase());

        const matchesCategory = selectedCategory === 'all' || strategy.category.toLowerCase() === selectedCategory.toLowerCase();
        const matchesAssetType = filters.assetType === 'all' || strategy.assetType.toLowerCase() === filters.assetType.toLowerCase();
        const matchesRiskLevel = filters.riskLevel === 'all' || strategy.riskLevel === filters.riskLevel;
        const matchesRating = strategy.rating >= filters.rating;
        const matchesVerification = filters.verificationStatus === 'all' || strategy.verificationStatus === filters.verificationStatus;

        return matchesSearch && matchesCategory && matchesAssetType && matchesRiskLevel && matchesRating && matchesVerification;
<<<<<<< HEAD
      })
      .sort((a, b) => {
        switch (sortBy) {
          case 'roi-desc':
            return b.performance.totalReturn - a.performance.totalReturn;
          case 'rating':
            return b.rating - a.rating;
          case 'price-asc':
            const priceA = a.price === 'free' ? 0 : a.price;
            const priceB = b.price === 'free' ? 0 : b.price;
            return priceA - priceB;
          case 'popularity':
            return b.subscriberCount - a.subscriberCount;
          default:
            return 0;
        }
      });
  }, [searchQuery, selectedCategory, filters, sortBy]);

  return (
    <div className={`min-h-screen ${theme === 'dark' ? 'bg-gray-900' : 'bg-gray-50'}`}>
      <div className={`${theme === 'dark' ? 'bg-gray-800' : 'bg-white'} border-b ${theme === 'dark' ? 'border-gray-700' : 'border-gray-200'}`}>
        <div className="max-w-7xl mx-auto px-4 py-4">
          <div className="flex items-center justify-between">
            <div className="flex items-center gap-2">
              <span className={`text-sm ${theme === 'dark' ? 'text-gray-400' : 'text-gray-600'}`}>Marketplace</span>
              <span className={`text-sm ${theme === 'dark' ? 'text-gray-600' : 'text-gray-400'}`}>&gt;</span>
              <span className={`text-sm font-medium ${theme === 'dark' ? 'text-white' : 'text-gray-900'}`}>Strategies</span>
            </div>
          </div>
        </div>
      </div>

      <div className="max-w-7xl mx-auto px-4 py-6">
        <div className="flex flex-wrap gap-3 mb-6">
          <Select value={selectedCategory} onValueChange={setSelectedCategory}>
            <SelectTrigger className="w-40">
              <SelectValue placeholder="All sorted" />
            </SelectTrigger>
            <SelectContent>
              <SelectItem value="all">All sorted</SelectItem>
              <SelectItem value="momentum">Momentum</SelectItem>
              <SelectItem value="mean-reversion">Mean Reversion</SelectItem>
              <SelectItem value="trend">Trend Following</SelectItem>
              <SelectItem value="arbitrage">Arbitrage</SelectItem>
            </SelectContent>
          </Select>

          <Select value={filters.assetType} onValueChange={(value) => setFilters({ ...filters, assetType: value })}>
            <SelectTrigger className="w-52">
              <SelectValue placeholder="Free & paid Strategies" />
            </SelectTrigger>
            <SelectContent>
              <SelectItem value="all">Free & paid Strategies</SelectItem>
              <SelectItem value="free">Free Only</SelectItem>
              <SelectItem value="paid">Paid Only</SelectItem>
            </SelectContent>
          </Select>
        </div>

        <div className="grid grid-cols-1 md:grid-cols-2 lg:grid-cols-4 gap-4">
          {filteredStrategies.map((strategy) => (
            <StrategyVisualCard 
              key={strategy.id} 
              strategy={strategy}
              onClick={() => setSelectedStrategy(strategy)}
            />
          ))}
        </div>
      </div>

      {selectedStrategy && (
        <StrategyModal 
          strategy={selectedStrategy} 
          onClose={() => setSelectedStrategy(null)}
        />
      )}
    </div>
  );
}

interface StrategyVisualCardProps {
  strategy: Strategy;
  onClick: () => void;
}

const StrategyVisualCard: React.FC<StrategyVisualCardProps> = ({ strategy, onClick }) => {
  const { theme } = useTheme();
  
  const getGradientStyle = (colors: string[]) => ({
    background: `linear-gradient(135deg, ${colors.join(', ')})`,
  });

  const getThumbnailContent = () => {
    switch (strategy.thumbnail) {
      case 'bull-rider':
        return (
          <div className="relative w-full h-full flex items-center justify-center">
            <div className="absolute inset-0" style={getGradientStyle(strategy.gradientColors)}></div>
            <div className="relative z-10 text-center">
              <div className="text-4xl mb-2">₿</div>
              <div className="text-xl font-bold text-white mb-1">{strategy.name}</div>
              <div className="text-3xl font-black text-white">{strategy.description}</div>
            </div>
          </div>
        );
      case 'bear-trader':
        return (
          <div className="relative w-full h-full flex items-center justify-center">
            <div className="absolute inset-0" style={getGradientStyle(strategy.gradientColors)}></div>
            <div className="relative z-10 text-center">
              <div className="text-4xl mb-2">₿</div>
              <div className="text-xl font-bold text-white mb-1">{strategy.name}</div>
              <div className="text-3xl font-black text-white">{strategy.description}</div>
            </div>
          </div>
        );
      case 'market-reversal':
        return (
          <div className="relative w-full h-full flex flex-col items-center justify-center p-4">
            <div className="absolute inset-0" style={getGradientStyle(strategy.gradientColors)}></div>
            <div className="relative z-10 text-center w-full">
              <div className="text-4xl font-black text-white mb-2">MARKET REVERSAL</div>
              <div className="flex items-center justify-center gap-2 mb-2">
                <div className="w-8 h-8 bg-orange-500 rounded-full flex items-center justify-center">
                  <span className="text-sm">🐺</span>
                </div>
                <span className="text-lg font-bold text-white">WOLF AI</span>
              </div>
            </div>
          </div>
        );
      case 'ai-confirmation':
        return (
          <div className="relative w-full h-full flex flex-col items-center justify-center p-4">
            <div className="absolute inset-0" style={getGradientStyle(strategy.gradientColors)}></div>
            <div className="relative z-10 text-center w-full">
              <div className="text-4xl font-black text-white mb-2">AI CONFIRMATION</div>
              <div className="flex items-center justify-center gap-2 mb-2">
                <div className="w-8 h-8 bg-orange-500 rounded-full flex items-center justify-center">
                  <span className="text-sm">🐺</span>
                </div>
                <span className="text-lg font-bold text-white">WOLF AI</span>
              </div>
            </div>
          </div>
        );
      case 'dip-raider':
        return (
          <div className="relative w-full h-full flex items-center justify-center p-4">
            <div className="absolute inset-0" style={getGradientStyle(strategy.gradientColors)}></div>
            <div className="relative z-10 text-center">
              <div className="text-5xl font-black text-white leading-tight">
                DIP<br/>RAIDER
              </div>
            </div>
          </div>
        );
      default:
        const timeframe = strategy.thumbnail === 'apex-5min' ? '5 MINUTES' : 
                         strategy.thumbnail === 'apex-4h' ? '4 HOURS' : '1 MINUTE';
        return (
          <div className="relative w-full h-full flex items-center justify-center p-4">
            <div className="absolute inset-0 bg-gradient-to-br from-gray-700 via-gray-800 to-gray-900"></div>
            <div className="relative z-10 text-center">
              <div className="text-4xl font-black text-white mb-2">APEX AI<br/>TREND</div>
              <div className="text-2xl font-bold text-white mb-4">{timeframe}</div>
              <div className="flex items-center justify-center gap-2">
                <span className="text-orange-500 font-bold">RYZE</span>
                <span className="text-white font-bold">×</span>
                <span className="text-red-500 font-bold">TRADE</span>
              </div>
            </div>
          </div>
        );
    }
  };

  return (
    <div 
      onClick={onClick}
      className={`rounded-lg overflow-hidden ${theme === 'dark' ? 'bg-gray-800' : 'bg-white'} border ${theme === 'dark' ? 'border-gray-700' : 'border-gray-200'} hover:shadow-xl transition-all cursor-pointer hover:scale-105`}
    >
      <div className="relative h-48 w-full overflow-hidden">
        {getThumbnailContent()}
        {strategy.isVerified && (
          <div className="absolute top-2 right-2 w-8 h-8 bg-white/90 rounded-full flex items-center justify-center backdrop-blur-sm">
            <svg className="w-5 h-5 text-blue-600" fill="currentColor" viewBox="0 0 20 20">
              <path fillRule="evenodd" d="M10 18a8 8 0 100-16 8 8 0 000 16zm3.707-9.293a1 1 0 00-1.414-1.414L9 10.586 7.707 9.293a1 1 0 00-1.414 1.414l2 2a1 1 0 001.414 0l4-4z" clipRule="evenodd" />
            </svg>
          </div>
        )}
      </div>

      <div className="p-4">
        <div className="flex items-start justify-between mb-2">
          <div className="flex-1">
            <h3 className={`font-semibold text-sm ${theme === 'dark' ? 'text-white' : 'text-gray-900'} line-clamp-1`}>
              {strategy.name}
            </h3>
            <p className={`text-xs ${theme === 'dark' ? 'text-gray-400' : 'text-gray-600'}`}>
              {strategy.description}
            </p>
          </div>
        </div>

        <div className="flex items-center justify-between text-xs mb-3">
          <div className="flex items-center gap-1">
            <Star className="h-3 w-3 text-yellow-500 fill-yellow-500" />
            <span className={theme === 'dark' ? 'text-gray-300' : 'text-gray-700'}>{strategy.rating}</span>
          </div>
          <div className="flex items-center gap-1">
            <Eye className="h-3 w-3 text-gray-400" />
            <span className={theme === 'dark' ? 'text-gray-400' : 'text-gray-600'}>{strategy.subscriberCount}</span>
          </div>
        </div>

        <div className="flex items-center justify-between">
          <span className={`text-lg font-bold ${theme === 'dark' ? 'text-white' : 'text-gray-900'}`}>
            {strategy.price === 'free' ? 'Free' : `$${strategy.price}`}
          </span>
          {strategy.price !== 'free' && (
            <span className={`text-xs ${theme === 'dark' ? 'text-gray-400' : 'text-gray-600'}`}>
              {strategy.pricingModel === 'SUBSCRIPTION' ? '/month' : 'one-time'}
            </span>
          )}
        </div>
      </div>
    </div>
  );
};

interface StrategyModalProps {
  strategy: Strategy;
  onClose: () => void;
}

const StrategyModal: React.FC<StrategyModalProps> = ({ strategy, onClose }) => {
  const { theme } = useTheme();

  const getGradientStyle = (colors: string[]) => ({
    background: `linear-gradient(135deg, ${colors.join(', ')})`,
  });

  const getThumbnailContent = () => {
    switch (strategy.thumbnail) {
      case 'bull-rider':
      case 'bear-trader':
        return (
          <div className="relative w-full h-full flex items-center justify-center">
            <div className="absolute inset-0" style={getGradientStyle(strategy.gradientColors)}></div>
            <div className="relative z-10 text-center">
              <div className="text-6xl mb-4">₿</div>
              <div className="text-3xl font-bold text-white mb-2">{strategy.name}</div>
              <div className="text-5xl font-black text-white">{strategy.description}</div>
            </div>
          </div>
        );
      default:
        return (
          <div className="relative w-full h-full flex items-center justify-center">
            <div className="absolute inset-0" style={getGradientStyle(strategy.gradientColors)}></div>
            <div className="relative z-10 text-center">
              <div className="text-4xl font-bold text-white">{strategy.name}</div>
              <div className="text-2xl font-medium text-white mt-2">{strategy.description}</div>
            </div>
          </div>
        );
    }
  };

  return (
    <div 
      className="fixed inset-0 z-50 flex items-center justify-center p-4"
      onClick={onClose}
    >
      <div className="absolute inset-0 bg-black/60 backdrop-blur-md"></div>
      
      <div 
        className={`relative max-w-lg w-full ${theme === 'dark' ? 'bg-gray-800' : 'bg-white'} rounded-2xl shadow-2xl overflow-hidden`}
        onClick={(e) => e.stopPropagation()}
      >
        <button
          onClick={onClose}
          className="absolute top-4 right-4 z-20 w-8 h-8 flex items-center justify-center rounded-full bg-black/30 hover:bg-black/50 text-white transition-colors"
        >
          <X className="h-5 w-5" />
        </button>

        <div className="relative h-64 w-full">
          {getThumbnailContent()}
        </div>

        <div className="p-6">
          <h2 className={`text-2xl font-bold mb-2 ${theme === 'dark' ? 'text-white' : 'text-gray-900'}`}>
            {strategy.name} - {strategy.description}
          </h2>

          <div className="flex items-center gap-4 mb-4">
            <div className="flex items-center gap-1">
              <span className={`text-sm ${theme === 'dark' ? 'text-gray-400' : 'text-gray-600'}`}>Type:</span>
              <Badge className="bg-cyan-500 text-white">Strategy</Badge>
            </div>
            <div className="flex items-center gap-1">
              {[...Array(5)].map((_, i) => (
                <Star 
                  key={i} 
                  className={`h-4 w-4 ${i < Math.floor(strategy.rating) ? 'text-yellow-500 fill-yellow-500' : 'text-gray-300'}`}
                />
              ))}
              <span className={`text-sm ml-1 ${theme === 'dark' ? 'text-gray-400' : 'text-gray-600'}`}>
                ({strategy.reviewCount})
              </span>
            </div>
          </div>

          <Button className="w-full bg-cyan-500 hover:bg-cyan-600 text-white mb-4">
            Buy ${typeof strategy.price === 'number' ? strategy.price.toFixed(2) : '0.00'}
          </Button>

          <p className={`text-xs text-center ${theme === 'dark' ? 'text-gray-400' : 'text-gray-600'} mb-4`}>
            Price includes 1 month of updates.
          </p>

          <div className="flex justify-center">
            <button className="flex items-center gap-2 text-gray-400 hover:text-gray-600 transition-colors">
              <Twitter className="h-5 w-5" />
            </button>
=======
      });

    // Create a copy of the array before sorting to avoid mutation
    const sortedStrategies = [...filtered].sort((a, b) => {
      switch (sortBy) {
        case 'roi-desc':
          return b.performance.totalReturn - a.performance.totalReturn;
        case 'rating':
          return b.rating - a.rating;
        case 'price-asc':{
          const priceA = a.price === 'free' ? 0 : a.price;
          const priceB = b.price === 'free' ? 0 : b.price;
          return priceA - priceB;}
        case 'price-desc':{
          const priceA = a.price === 'free' ? 0 : a.price;
          const priceB = b.price === 'free' ? 0 : b.price;
          return priceB - priceA;}
        case 'popularity':
        default:
          return b.subscriberCount - a.subscriberCount;
      }
    });

    return sortedStrategies;
  }, [searchQuery, selectedCategory, filters, sortBy]);

  return (
    <div className={`min-h-screen ${theme === 'dark' ? 'bg-gray-900' : 'bg-gray-50'} text-foreground`}>
      <HeaderSection />
      <div className="max-w-7xl mx-auto px-4 py-6">
        <FilterSection
          selectedCategory={selectedCategory}
          setSelectedCategory={setSelectedCategory}
          filters={filters}
          setFilters={setFilters}
          searchQuery={searchQuery}
          setSearchQuery={setSearchQuery}
          sortBy={sortBy}
          setSortBy={setSortBy}
          showFilters={showFilters}
          setShowFilters={setShowFilters}
          viewMode={viewMode}
          setViewMode={setViewMode}
        />
        <StatsBar filteredStrategies={filteredStrategies} />
        <div className="flex gap-6">
          {showFilters && (
            <div className="w-64 flex-shrink-0">
              <FilterSidebar filters={filters} onFiltersChange={setFilters} />
            </div>
          )}
          <div className="flex-1">
            <Tabs defaultValue="browse" className="w-full">
              <TabsList className="grid w-full grid-cols-3 mb-6">
                <TabsTrigger value="browse">Browse All</TabsTrigger>
                <TabsTrigger value="trending">Trending</TabsTrigger>
                <TabsTrigger value="new">New Releases</TabsTrigger>
              </TabsList>
              <TabsContent value="browse" className="space-y-0">
                {filteredStrategies.length === 0 ? (
                  <div className={`text-center py-12 ${theme === 'dark' ? 'text-gray-400' : 'text-gray-600'}`}>
                    <Search className="h-12 w-12 mx-auto mb-4 opacity-50" />
                    <p className="text-lg">No strategies found matching your criteria</p>
                    <p className="text-sm mt-2">Try adjusting your search or filters</p>
                  </div>
                ) : (
                  <StrategyGrid 
                    filteredStrategies={filteredStrategies} 
                    viewMode={viewMode}
                    onSelectStrategy={setSelectedStrategy}
                  />
                )}
              </TabsContent>
              <TabsContent value="trending" className="space-y-0">
                <StrategyGrid 
                  filteredStrategies={[...filteredStrategies]
                    .sort((a, b) => b.performance.totalReturn - a.performance.totalReturn)
                    .slice(0, 6)} 
                  viewMode={viewMode}
                  onSelectStrategy={setSelectedStrategy}
                />
              </TabsContent>
              <TabsContent value="new" className="space-y-0">
                <StrategyGrid 
                  filteredStrategies={[...filteredStrategies]
                    .sort((a, b) => new Date(b.lastUpdated).getTime() - new Date(a.lastUpdated).getTime())
                    .slice(0, 6)} 
                  viewMode={viewMode}
                  onSelectStrategy={setSelectedStrategy}
                />
              </TabsContent>
            </Tabs>
>>>>>>> bf7acdf9
          </div>
        </div>
      </div>
      {selectedStrategy && (
        <StrategyModal 
          strategy={selectedStrategy} 
          onClose={() => setSelectedStrategy(null)}
        />
      )}
    </div>
  );
};<|MERGE_RESOLUTION|>--- conflicted
+++ resolved
@@ -1,290 +1,6 @@
 'use client';
 
 import React, { useState, useMemo } from 'react';
-<<<<<<< HEAD
-import { Search, Filter, TrendingUp, Star, Users, Trophy, MessageSquare, Book, Grid, List, ChevronDown, Eye, X, Twitter } from 'lucide-react';
-import { Input } from '@/components/ui/input';
-import { Button } from '@/components/ui/button';
-import { Badge } from '@/components/ui/badge';
-import { Select, SelectContent, SelectItem, SelectTrigger, SelectValue } from '@/components/ui/select';
-
-// Theme hook replacement
-const useTheme = () => {
-  const [theme, setTheme] = React.useState('dark');
-  
-  React.useEffect(() => {
-    const isDark = window.matchMedia('(prefers-color-scheme: dark)').matches;
-    setTheme(isDark ? 'dark' : 'light');
-  }, []);
-  
-  return { theme, setTheme };
-};
-
-interface Strategy {
-  id: string;
-  name: string;
-  creatorId: string;
-  creatorName: string;
-  description: string;
-  category: string;
-  assetType: string;
-  tradingPairs: string[];
-  price: number | 'free';
-  pricingModel: 'SUBSCRIPTION' | 'REVENUE_SHARE' | 'FREE' | 'ONE_TIME';
-  revenueSharePercentage?: number;
-  riskLevel: 'low' | 'medium' | 'high';
-  verificationStatus: 'PENDING' | 'APPROVED' | 'REJECTED';
-  performance: {
-    totalReturn: number;
-    annualizedReturn: number;
-    maxDrawdown: number;
-    sharpeRatio: number;
-    winRate: number;
-  };
-  rating: number;
-  reviewCount: number;
-  subscriberCount: number;
-  lastUpdated: string;
-  isVerified: boolean;
-  thumbnail: string;
-  gradientColors: string[];
-}
-
-const mockStrategies: Strategy[] = [
-  {
-    id: '1',
-    name: 'Bitcoin devil',
-    creatorId: 'creator1',
-    creatorName: 'Amar',
-    description: 'Bull rider',
-    category: 'Momentum',
-    assetType: 'Cryptocurrency',
-    tradingPairs: ['BTC/USDT', 'ETH/USDT'],
-    price: 99.99,
-    pricingModel: 'SUBSCRIPTION',
-    revenueSharePercentage: 30,
-    riskLevel: 'medium',
-    verificationStatus: 'APPROVED',
-    performance: {
-      totalReturn: 152.3,
-      annualizedReturn: 85.6,
-      maxDrawdown: -10.2,
-      sharpeRatio: 2.4,
-      winRate: 68.5,
-    },
-    rating: 5,
-    reviewCount: 2,
-    subscriberCount: 342,
-    lastUpdated: '2025-08-15',
-    isVerified: true,
-    thumbnail: 'bull-rider',
-    gradientColors: ['#1e3a8a', '#3b82f6', '#60a5fa'],
-  },
-  {
-    id: '2',
-    name: 'Bitcoin devil',
-    creatorId: 'creator2',
-    creatorName: 'Sophia',
-    description: 'Bear trader',
-    category: 'Arbitrage',
-    assetType: 'Cryptocurrency',
-    tradingPairs: ['BTC/USDT', 'LTC/USDT'],
-    price: 149,
-    pricingModel: 'ONE_TIME',
-    revenueSharePercentage: 20,
-    riskLevel: 'low',
-    verificationStatus: 'PENDING',
-    performance: {
-      totalReturn: 78.9,
-      annualizedReturn: 35.2,
-      maxDrawdown: -3.4,
-      sharpeRatio: 1.8,
-      winRate: 74.1,
-    },
-    rating: 4.3,
-    reviewCount: 95,
-    subscriberCount: 158,
-    lastUpdated: '2025-07-20',
-    isVerified: false,
-    thumbnail: 'bear-trader',
-    gradientColors: ['#7c2d12', '#dc2626', '#ef4444'],
-  },
-  {
-    id: '3',
-    name: 'WOLF AI',
-    creatorId: 'creator3',
-    creatorName: 'Ravi',
-    description: 'Computational Biology - WOLF AI',
-    category: 'Quantitative',
-    assetType: 'Equities',
-    tradingPairs: ['AAPL/USD', 'TSLA/USD'],
-    price: 199,
-    pricingModel: 'SUBSCRIPTION',
-    revenueSharePercentage: 40,
-    riskLevel: 'high',
-    verificationStatus: 'APPROVED',
-    performance: {
-      totalReturn: 245.6,
-      annualizedReturn: 112.4,
-      maxDrawdown: -18.7,
-      sharpeRatio: 3.1,
-      winRate: 61.3,
-    },
-    rating: 4.9,
-    reviewCount: 276,
-    subscriberCount: 487,
-    lastUpdated: '2025-08-25',
-    isVerified: true,
-    thumbnail: 'market-reversal',
-    gradientColors: ['#831843', '#db2777', '#ec4899'],
-  },
-  {
-    id: '4',
-    name: 'WOLF AI',
-    creatorId: 'creator4',
-    creatorName: 'Emma',
-    description: 'AI Computational Biology - WOLF AI',
-    category: 'AI Trading',
-    assetType: 'Cryptocurrency',
-    tradingPairs: ['ETH/USDT', 'SOL/USDT'],
-    price: 299,
-    pricingModel: 'SUBSCRIPTION',
-    revenueSharePercentage: 35,
-    riskLevel: 'high',
-    verificationStatus: 'APPROVED',
-    performance: {
-      totalReturn: 312.4,
-      annualizedReturn: 145.8,
-      maxDrawdown: -15.3,
-      sharpeRatio: 2.9,
-      winRate: 65.7,
-    },
-    rating: 4.8,
-    reviewCount: 234,
-    subscriberCount: 521,
-    lastUpdated: '2025-08-28',
-    isVerified: true,
-    thumbnail: 'ai-confirmation',
-    gradientColors: ['#065f46', '#10b981', '#34d399'],
-  },
-  {
-    id: '5',
-    name: 'Dip Raider',
-    creatorId: 'creator5',
-    creatorName: 'Marcus',
-    description: 'Pullback Warrior Strategy - Bynik',
-    category: 'Mean Reversion',
-    assetType: 'Cryptocurrency',
-    tradingPairs: ['BTC/USDT', 'ETH/USDT', 'BNB/USDT'],
-    price: 79,
-    pricingModel: 'SUBSCRIPTION',
-    revenueSharePercentage: 25,
-    riskLevel: 'medium',
-    verificationStatus: 'APPROVED',
-    performance: {
-      totalReturn: 189.7,
-      annualizedReturn: 92.3,
-      maxDrawdown: -12.8,
-      sharpeRatio: 2.2,
-      winRate: 70.4,
-    },
-    rating: 4.6,
-    reviewCount: 167,
-    subscriberCount: 398,
-    lastUpdated: '2025-08-20',
-    isVerified: true,
-    thumbnail: 'dip-raider',
-    gradientColors: ['#581c87', '#a855f7', '#c084fc'],
-  },
-  {
-    id: '6',
-    name: 'Apex AI Trend 5 min',
-    creatorId: 'creator6',
-    creatorName: 'Sarah',
-    description: 'High-frequency trend following - Ryze',
-    category: 'Trend Following',
-    assetType: 'Cryptocurrency',
-    tradingPairs: ['BTC/USDT', 'ETH/USDT'],
-    price: 129,
-    pricingModel: 'SUBSCRIPTION',
-    revenueSharePercentage: 30,
-    riskLevel: 'high',
-    verificationStatus: 'APPROVED',
-    performance: {
-      totalReturn: 278.3,
-      annualizedReturn: 128.5,
-      maxDrawdown: -16.9,
-      sharpeRatio: 2.7,
-      winRate: 63.2,
-    },
-    rating: 4.7,
-    reviewCount: 203,
-    subscriberCount: 445,
-    lastUpdated: '2025-08-29',
-    isVerified: true,
-    thumbnail: 'apex-5min',
-    gradientColors: ['#1e40af', '#3b82f6', '#60a5fa'],
-  },
-  {
-    id: '7',
-    name: 'Apex AI Trend 4 hours',
-    creatorId: 'creator7',
-    creatorName: 'David',
-    description: 'Medium-term trend strategy - Ryze',
-    category: 'Trend Following',
-    assetType: 'Cryptocurrency',
-    tradingPairs: ['BTC/USDT', 'ETH/USDT'],
-    price: 149,
-    pricingModel: 'SUBSCRIPTION',
-    revenueSharePercentage: 30,
-    riskLevel: 'medium',
-    verificationStatus: 'APPROVED',
-    performance: {
-      totalReturn: 195.8,
-      annualizedReturn: 98.7,
-      maxDrawdown: -11.3,
-      sharpeRatio: 2.5,
-      winRate: 69.8,
-    },
-    rating: 4.8,
-    reviewCount: 221,
-    subscriberCount: 512,
-    lastUpdated: '2025-08-30',
-    isVerified: true,
-    thumbnail: 'apex-4h',
-    gradientColors: ['#1e40af', '#3b82f6', '#60a5fa'],
-  },
-  {
-    id: '8',
-    name: 'Apex AI Trend 1 minute',
-    creatorId: 'creator8',
-    creatorName: 'Lisa',
-    description: 'Ultra high-frequency scalping - Ryze',
-    category: 'Scalping',
-    assetType: 'Cryptocurrency',
-    tradingPairs: ['BTC/USDT', 'ETH/USDT'],
-    price: 179,
-    pricingModel: 'SUBSCRIPTION',
-    revenueSharePercentage: 35,
-    riskLevel: 'high',
-    verificationStatus: 'APPROVED',
-    performance: {
-      totalReturn: 298.4,
-      annualizedReturn: 142.6,
-      maxDrawdown: -19.2,
-      sharpeRatio: 2.6,
-      winRate: 61.9,
-    },
-    rating: 4.6,
-    reviewCount: 189,
-    subscriberCount: 456,
-    lastUpdated: '2025-08-31',
-    isVerified: true,
-    thumbnail: 'apex-1min',
-    gradientColors: ['#1e40af', '#3b82f6', '#60a5fa'],
-  },
-];
-=======
 import { Search } from 'lucide-react';
 import { Tabs, TabsContent, TabsList, TabsTrigger } from '@/components/ui/tabs';
 import HeaderSection from '@/components/marketplace/HeaderSection';
@@ -296,36 +12,24 @@
 import { Strategy } from '@/components/marketplace/types';
 import mockStrategies from '@/components/marketplace/mockStrategies';
 import { useTheme } from '@/components/marketplace/useTheme';
->>>>>>> bf7acdf9
 
 export default function MarketplacePage() {
   const { theme } = useTheme();
   const [searchQuery, setSearchQuery] = useState('');
   const [selectedCategory, setSelectedCategory] = useState('all');
   const [sortBy, setSortBy] = useState('popularity');
-<<<<<<< HEAD
-=======
   const [viewMode, setViewMode] = useState<'grid' | 'list'>('grid');
   const [showFilters, setShowFilters] = useState(false);
->>>>>>> bf7acdf9
   const [selectedStrategy, setSelectedStrategy] = useState<Strategy | null>(null);
   const [filters, setFilters] = useState({
     assetType: 'all',
     riskLevel: 'all',
-<<<<<<< HEAD
-    priceRange: 'all',
-=======
->>>>>>> bf7acdf9
     rating: 0,
     verificationStatus: 'all',
   });
 
   const filteredStrategies = useMemo(() => {
-<<<<<<< HEAD
-    return mockStrategies
-=======
     const filtered = mockStrategies
->>>>>>> bf7acdf9
       .filter((strategy) => {
         const matchesSearch =
           strategy.name.toLowerCase().includes(searchQuery.toLowerCase()) ||
@@ -339,336 +43,6 @@
         const matchesVerification = filters.verificationStatus === 'all' || strategy.verificationStatus === filters.verificationStatus;
 
         return matchesSearch && matchesCategory && matchesAssetType && matchesRiskLevel && matchesRating && matchesVerification;
-<<<<<<< HEAD
-      })
-      .sort((a, b) => {
-        switch (sortBy) {
-          case 'roi-desc':
-            return b.performance.totalReturn - a.performance.totalReturn;
-          case 'rating':
-            return b.rating - a.rating;
-          case 'price-asc':
-            const priceA = a.price === 'free' ? 0 : a.price;
-            const priceB = b.price === 'free' ? 0 : b.price;
-            return priceA - priceB;
-          case 'popularity':
-            return b.subscriberCount - a.subscriberCount;
-          default:
-            return 0;
-        }
-      });
-  }, [searchQuery, selectedCategory, filters, sortBy]);
-
-  return (
-    <div className={`min-h-screen ${theme === 'dark' ? 'bg-gray-900' : 'bg-gray-50'}`}>
-      <div className={`${theme === 'dark' ? 'bg-gray-800' : 'bg-white'} border-b ${theme === 'dark' ? 'border-gray-700' : 'border-gray-200'}`}>
-        <div className="max-w-7xl mx-auto px-4 py-4">
-          <div className="flex items-center justify-between">
-            <div className="flex items-center gap-2">
-              <span className={`text-sm ${theme === 'dark' ? 'text-gray-400' : 'text-gray-600'}`}>Marketplace</span>
-              <span className={`text-sm ${theme === 'dark' ? 'text-gray-600' : 'text-gray-400'}`}>&gt;</span>
-              <span className={`text-sm font-medium ${theme === 'dark' ? 'text-white' : 'text-gray-900'}`}>Strategies</span>
-            </div>
-          </div>
-        </div>
-      </div>
-
-      <div className="max-w-7xl mx-auto px-4 py-6">
-        <div className="flex flex-wrap gap-3 mb-6">
-          <Select value={selectedCategory} onValueChange={setSelectedCategory}>
-            <SelectTrigger className="w-40">
-              <SelectValue placeholder="All sorted" />
-            </SelectTrigger>
-            <SelectContent>
-              <SelectItem value="all">All sorted</SelectItem>
-              <SelectItem value="momentum">Momentum</SelectItem>
-              <SelectItem value="mean-reversion">Mean Reversion</SelectItem>
-              <SelectItem value="trend">Trend Following</SelectItem>
-              <SelectItem value="arbitrage">Arbitrage</SelectItem>
-            </SelectContent>
-          </Select>
-
-          <Select value={filters.assetType} onValueChange={(value) => setFilters({ ...filters, assetType: value })}>
-            <SelectTrigger className="w-52">
-              <SelectValue placeholder="Free & paid Strategies" />
-            </SelectTrigger>
-            <SelectContent>
-              <SelectItem value="all">Free & paid Strategies</SelectItem>
-              <SelectItem value="free">Free Only</SelectItem>
-              <SelectItem value="paid">Paid Only</SelectItem>
-            </SelectContent>
-          </Select>
-        </div>
-
-        <div className="grid grid-cols-1 md:grid-cols-2 lg:grid-cols-4 gap-4">
-          {filteredStrategies.map((strategy) => (
-            <StrategyVisualCard 
-              key={strategy.id} 
-              strategy={strategy}
-              onClick={() => setSelectedStrategy(strategy)}
-            />
-          ))}
-        </div>
-      </div>
-
-      {selectedStrategy && (
-        <StrategyModal 
-          strategy={selectedStrategy} 
-          onClose={() => setSelectedStrategy(null)}
-        />
-      )}
-    </div>
-  );
-}
-
-interface StrategyVisualCardProps {
-  strategy: Strategy;
-  onClick: () => void;
-}
-
-const StrategyVisualCard: React.FC<StrategyVisualCardProps> = ({ strategy, onClick }) => {
-  const { theme } = useTheme();
-  
-  const getGradientStyle = (colors: string[]) => ({
-    background: `linear-gradient(135deg, ${colors.join(', ')})`,
-  });
-
-  const getThumbnailContent = () => {
-    switch (strategy.thumbnail) {
-      case 'bull-rider':
-        return (
-          <div className="relative w-full h-full flex items-center justify-center">
-            <div className="absolute inset-0" style={getGradientStyle(strategy.gradientColors)}></div>
-            <div className="relative z-10 text-center">
-              <div className="text-4xl mb-2">₿</div>
-              <div className="text-xl font-bold text-white mb-1">{strategy.name}</div>
-              <div className="text-3xl font-black text-white">{strategy.description}</div>
-            </div>
-          </div>
-        );
-      case 'bear-trader':
-        return (
-          <div className="relative w-full h-full flex items-center justify-center">
-            <div className="absolute inset-0" style={getGradientStyle(strategy.gradientColors)}></div>
-            <div className="relative z-10 text-center">
-              <div className="text-4xl mb-2">₿</div>
-              <div className="text-xl font-bold text-white mb-1">{strategy.name}</div>
-              <div className="text-3xl font-black text-white">{strategy.description}</div>
-            </div>
-          </div>
-        );
-      case 'market-reversal':
-        return (
-          <div className="relative w-full h-full flex flex-col items-center justify-center p-4">
-            <div className="absolute inset-0" style={getGradientStyle(strategy.gradientColors)}></div>
-            <div className="relative z-10 text-center w-full">
-              <div className="text-4xl font-black text-white mb-2">MARKET REVERSAL</div>
-              <div className="flex items-center justify-center gap-2 mb-2">
-                <div className="w-8 h-8 bg-orange-500 rounded-full flex items-center justify-center">
-                  <span className="text-sm">🐺</span>
-                </div>
-                <span className="text-lg font-bold text-white">WOLF AI</span>
-              </div>
-            </div>
-          </div>
-        );
-      case 'ai-confirmation':
-        return (
-          <div className="relative w-full h-full flex flex-col items-center justify-center p-4">
-            <div className="absolute inset-0" style={getGradientStyle(strategy.gradientColors)}></div>
-            <div className="relative z-10 text-center w-full">
-              <div className="text-4xl font-black text-white mb-2">AI CONFIRMATION</div>
-              <div className="flex items-center justify-center gap-2 mb-2">
-                <div className="w-8 h-8 bg-orange-500 rounded-full flex items-center justify-center">
-                  <span className="text-sm">🐺</span>
-                </div>
-                <span className="text-lg font-bold text-white">WOLF AI</span>
-              </div>
-            </div>
-          </div>
-        );
-      case 'dip-raider':
-        return (
-          <div className="relative w-full h-full flex items-center justify-center p-4">
-            <div className="absolute inset-0" style={getGradientStyle(strategy.gradientColors)}></div>
-            <div className="relative z-10 text-center">
-              <div className="text-5xl font-black text-white leading-tight">
-                DIP<br/>RAIDER
-              </div>
-            </div>
-          </div>
-        );
-      default:
-        const timeframe = strategy.thumbnail === 'apex-5min' ? '5 MINUTES' : 
-                         strategy.thumbnail === 'apex-4h' ? '4 HOURS' : '1 MINUTE';
-        return (
-          <div className="relative w-full h-full flex items-center justify-center p-4">
-            <div className="absolute inset-0 bg-gradient-to-br from-gray-700 via-gray-800 to-gray-900"></div>
-            <div className="relative z-10 text-center">
-              <div className="text-4xl font-black text-white mb-2">APEX AI<br/>TREND</div>
-              <div className="text-2xl font-bold text-white mb-4">{timeframe}</div>
-              <div className="flex items-center justify-center gap-2">
-                <span className="text-orange-500 font-bold">RYZE</span>
-                <span className="text-white font-bold">×</span>
-                <span className="text-red-500 font-bold">TRADE</span>
-              </div>
-            </div>
-          </div>
-        );
-    }
-  };
-
-  return (
-    <div 
-      onClick={onClick}
-      className={`rounded-lg overflow-hidden ${theme === 'dark' ? 'bg-gray-800' : 'bg-white'} border ${theme === 'dark' ? 'border-gray-700' : 'border-gray-200'} hover:shadow-xl transition-all cursor-pointer hover:scale-105`}
-    >
-      <div className="relative h-48 w-full overflow-hidden">
-        {getThumbnailContent()}
-        {strategy.isVerified && (
-          <div className="absolute top-2 right-2 w-8 h-8 bg-white/90 rounded-full flex items-center justify-center backdrop-blur-sm">
-            <svg className="w-5 h-5 text-blue-600" fill="currentColor" viewBox="0 0 20 20">
-              <path fillRule="evenodd" d="M10 18a8 8 0 100-16 8 8 0 000 16zm3.707-9.293a1 1 0 00-1.414-1.414L9 10.586 7.707 9.293a1 1 0 00-1.414 1.414l2 2a1 1 0 001.414 0l4-4z" clipRule="evenodd" />
-            </svg>
-          </div>
-        )}
-      </div>
-
-      <div className="p-4">
-        <div className="flex items-start justify-between mb-2">
-          <div className="flex-1">
-            <h3 className={`font-semibold text-sm ${theme === 'dark' ? 'text-white' : 'text-gray-900'} line-clamp-1`}>
-              {strategy.name}
-            </h3>
-            <p className={`text-xs ${theme === 'dark' ? 'text-gray-400' : 'text-gray-600'}`}>
-              {strategy.description}
-            </p>
-          </div>
-        </div>
-
-        <div className="flex items-center justify-between text-xs mb-3">
-          <div className="flex items-center gap-1">
-            <Star className="h-3 w-3 text-yellow-500 fill-yellow-500" />
-            <span className={theme === 'dark' ? 'text-gray-300' : 'text-gray-700'}>{strategy.rating}</span>
-          </div>
-          <div className="flex items-center gap-1">
-            <Eye className="h-3 w-3 text-gray-400" />
-            <span className={theme === 'dark' ? 'text-gray-400' : 'text-gray-600'}>{strategy.subscriberCount}</span>
-          </div>
-        </div>
-
-        <div className="flex items-center justify-between">
-          <span className={`text-lg font-bold ${theme === 'dark' ? 'text-white' : 'text-gray-900'}`}>
-            {strategy.price === 'free' ? 'Free' : `$${strategy.price}`}
-          </span>
-          {strategy.price !== 'free' && (
-            <span className={`text-xs ${theme === 'dark' ? 'text-gray-400' : 'text-gray-600'}`}>
-              {strategy.pricingModel === 'SUBSCRIPTION' ? '/month' : 'one-time'}
-            </span>
-          )}
-        </div>
-      </div>
-    </div>
-  );
-};
-
-interface StrategyModalProps {
-  strategy: Strategy;
-  onClose: () => void;
-}
-
-const StrategyModal: React.FC<StrategyModalProps> = ({ strategy, onClose }) => {
-  const { theme } = useTheme();
-
-  const getGradientStyle = (colors: string[]) => ({
-    background: `linear-gradient(135deg, ${colors.join(', ')})`,
-  });
-
-  const getThumbnailContent = () => {
-    switch (strategy.thumbnail) {
-      case 'bull-rider':
-      case 'bear-trader':
-        return (
-          <div className="relative w-full h-full flex items-center justify-center">
-            <div className="absolute inset-0" style={getGradientStyle(strategy.gradientColors)}></div>
-            <div className="relative z-10 text-center">
-              <div className="text-6xl mb-4">₿</div>
-              <div className="text-3xl font-bold text-white mb-2">{strategy.name}</div>
-              <div className="text-5xl font-black text-white">{strategy.description}</div>
-            </div>
-          </div>
-        );
-      default:
-        return (
-          <div className="relative w-full h-full flex items-center justify-center">
-            <div className="absolute inset-0" style={getGradientStyle(strategy.gradientColors)}></div>
-            <div className="relative z-10 text-center">
-              <div className="text-4xl font-bold text-white">{strategy.name}</div>
-              <div className="text-2xl font-medium text-white mt-2">{strategy.description}</div>
-            </div>
-          </div>
-        );
-    }
-  };
-
-  return (
-    <div 
-      className="fixed inset-0 z-50 flex items-center justify-center p-4"
-      onClick={onClose}
-    >
-      <div className="absolute inset-0 bg-black/60 backdrop-blur-md"></div>
-      
-      <div 
-        className={`relative max-w-lg w-full ${theme === 'dark' ? 'bg-gray-800' : 'bg-white'} rounded-2xl shadow-2xl overflow-hidden`}
-        onClick={(e) => e.stopPropagation()}
-      >
-        <button
-          onClick={onClose}
-          className="absolute top-4 right-4 z-20 w-8 h-8 flex items-center justify-center rounded-full bg-black/30 hover:bg-black/50 text-white transition-colors"
-        >
-          <X className="h-5 w-5" />
-        </button>
-
-        <div className="relative h-64 w-full">
-          {getThumbnailContent()}
-        </div>
-
-        <div className="p-6">
-          <h2 className={`text-2xl font-bold mb-2 ${theme === 'dark' ? 'text-white' : 'text-gray-900'}`}>
-            {strategy.name} - {strategy.description}
-          </h2>
-
-          <div className="flex items-center gap-4 mb-4">
-            <div className="flex items-center gap-1">
-              <span className={`text-sm ${theme === 'dark' ? 'text-gray-400' : 'text-gray-600'}`}>Type:</span>
-              <Badge className="bg-cyan-500 text-white">Strategy</Badge>
-            </div>
-            <div className="flex items-center gap-1">
-              {[...Array(5)].map((_, i) => (
-                <Star 
-                  key={i} 
-                  className={`h-4 w-4 ${i < Math.floor(strategy.rating) ? 'text-yellow-500 fill-yellow-500' : 'text-gray-300'}`}
-                />
-              ))}
-              <span className={`text-sm ml-1 ${theme === 'dark' ? 'text-gray-400' : 'text-gray-600'}`}>
-                ({strategy.reviewCount})
-              </span>
-            </div>
-          </div>
-
-          <Button className="w-full bg-cyan-500 hover:bg-cyan-600 text-white mb-4">
-            Buy ${typeof strategy.price === 'number' ? strategy.price.toFixed(2) : '0.00'}
-          </Button>
-
-          <p className={`text-xs text-center ${theme === 'dark' ? 'text-gray-400' : 'text-gray-600'} mb-4`}>
-            Price includes 1 month of updates.
-          </p>
-
-          <div className="flex justify-center">
-            <button className="flex items-center gap-2 text-gray-400 hover:text-gray-600 transition-colors">
-              <Twitter className="h-5 w-5" />
-            </button>
-=======
       });
 
     // Create a copy of the array before sorting to avoid mutation
@@ -761,7 +135,6 @@
                 />
               </TabsContent>
             </Tabs>
->>>>>>> bf7acdf9
           </div>
         </div>
       </div>
@@ -773,4 +146,4 @@
       )}
     </div>
   );
-};+}