--- conflicted
+++ resolved
@@ -214,11 +214,7 @@
     @retry(
         stop=stop_after_attempt(3),
         wait=wait_exponential(multiplier=1, min=2, max=10),
-<<<<<<< HEAD
         retry=retry_if_exception_type((httpx.RequestError, RateLimitError))
-=======
-        retry=retry_if_exception_type((httpx.RequestError, openai.RateLimitError))
->>>>>>> 337b699b
     )
     async def _call_openai(self, messages: List[Dict], **kwargs) -> Dict[str, Any]:
         """Call OpenAI API with retries"""
