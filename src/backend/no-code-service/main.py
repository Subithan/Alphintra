--- conflicted
+++ resolved
@@ -144,117 +144,6 @@
     finally:
         db.close()
 
-def _get_or_create_dev_user(db: Session) -> User:
-    logger.info("Development mode: using test user")
-    test_user = db.query(User).filter(User.email == "dev@alphintra.com").first()
-    if not test_user:
-        test_user = User(
-            email="dev@alphintra.com",
-            password_hash="dev_hash",
-            first_name="Development",
-            last_name="User",
-            is_verified=True
-        )
-        db.add(test_user)
-        db.commit()
-        db.refresh(test_user)
-    return test_user
-
-
-def _extract_identity_from_auth_payload(payload: Any) -> Dict[str, Any]:
-    if not isinstance(payload, dict):
-        raise ValueError("Authentication payload must be a JSON object")
-
-    combined: Dict[str, Any] = dict(payload)
-    nested_user = payload.get("user")
-    if isinstance(nested_user, dict):
-        combined.update(nested_user)
-
-    def _coalesce(*keys: str) -> Optional[Any]:
-        for key in keys:
-            if key in combined and combined[key]:
-                return combined[key]
-        return None
-
-    email = _coalesce("email", "username")
-    if not email:
-        raise ValueError("Authentication payload missing email")
-
-    first_name = _coalesce("first_name", "firstName")
-    last_name = _coalesce("last_name", "lastName")
-    is_verified = combined.get("is_verified")
-
-    return {
-        "email": email,
-        "first_name": first_name,
-        "last_name": last_name,
-        "is_verified": is_verified,
-    }
-
-
-def _get_or_create_user_from_payload(db: Session, payload: Dict[str, Any]) -> User:
-    email = payload["email"]
-    first_name = payload.get("first_name")
-    last_name = payload.get("last_name")
-    is_verified = payload.get("is_verified")
-    is_verified_value = True if is_verified is None else bool(is_verified)
-
-    user = db.query(User).filter(User.email == email).first()
-
-    if not user:
-        user = User(
-            email=email,
-            password_hash="external_auth",
-            first_name=first_name,
-            last_name=last_name,
-            is_verified=is_verified_value,
-        )
-        db.add(user)
-        db.commit()
-        db.refresh(user)
-        return user
-
-    updated = False
-    if first_name and user.first_name != first_name:
-        user.first_name = first_name
-        updated = True
-    if last_name and user.last_name != last_name:
-        user.last_name = last_name
-        updated = True
-    if is_verified is not None and user.is_verified != bool(is_verified):
-        user.is_verified = bool(is_verified)
-        updated = True
-
-    if updated:
-        db.commit()
-        db.refresh(user)
-
-    return user
-
-
-async def _authenticate_token(credentials: str, db: Session) -> User:
-    headers = {"Authorization": f"Bearer {credentials}"}
-    try:
-        response = await http_client.get(f"{AUTH_SERVICE_URL}/api/v1/auth/validate", headers=headers)
-    except Exception as e:
-        logger.error(f"Error validating token: {e}")
-        raise HTTPException(status_code=401, detail="Authentication service unavailable")
-
-    if response.status_code != 200:
-        raise HTTPException(status_code=401, detail="Invalid authentication token")
-
-    try:
-        payload = _extract_identity_from_auth_payload(response.json())
-    except ValueError as exc:
-        logger.error(f"Invalid authentication payload: {exc}")
-        raise HTTPException(status_code=401, detail="Invalid authentication payload")
-    except Exception as exc:
-        logger.error(f"Failed to parse authentication payload: {exc}")
-        raise HTTPException(status_code=401, detail="Invalid authentication payload")
-
-    return _get_or_create_user_from_payload(db, payload)
-
-
 async def get_current_user(
     request: Request,
     credentials: Optional[HTTPAuthorizationCredentials] = Depends(security),
@@ -262,12 +151,25 @@
 ):
     """Validate JWT token with Auth Service or return mock user in dev mode"""
     if DEV_MODE:
-        return _get_or_create_dev_user(db)
-
-    if not credentials or not credentials.credentials:
+        # In development mode, create/get test user
+        logger.info("Development mode: using test user")
+        test_user = db.query(User).filter(User.email == "dev@alphintra.com").first()
+        if not test_user:
+            test_user = User(
+                email="dev@alphintra.com",
+                password_hash="dev_hash",
+                first_name="Development",
+                last_name="User",
+                is_verified=True
+            )
+            db.add(test_user)
+            db.commit()
+            db.refresh(test_user)
+        return test_user
+
+    if not credentials:
         raise HTTPException(status_code=401, detail="Not authenticated")
 
-<<<<<<< HEAD
     try:
         headers = {"Authorization": f"Bearer {credentials.credentials}"}
         http_client: Optional[httpx.AsyncClient] = getattr(request.app.state, "http_client", None)
@@ -294,9 +196,6 @@
     except Exception as e:
         logger.error(f"Error validating token: {e}")
         raise HTTPException(status_code=401, detail="Authentication service unavailable")
-=======
-    return await _authenticate_token(credentials.credentials, db)
->>>>>>> 22eab1b6
 
 # Health checks
 @app.get("/health")
@@ -366,18 +265,48 @@
 # GraphQL context function
 async def get_graphql_context(request: Request, db: Session = Depends(get_db)):
     """Create GraphQL context with database session and user authentication"""
+    current_user = None
+
     if DEV_MODE:
-        current_user = _get_or_create_dev_user(db)
+        # Development mode: create/get test user
+        test_user = db.query(User).filter(User.email == "dev@alphintra.com").first()
+        if not test_user:
+            test_user = User(
+                email="dev@alphintra.com",
+                password_hash="dev_hash",
+                first_name="Development",
+                last_name="User",
+                is_verified=True
+            )
+            db.add(test_user)
+            db.commit()
+            db.refresh(test_user)
+        current_user = test_user
     else:
+        # Production mode: get user from authorization header
         authorization = request.headers.get("Authorization")
-        if not authorization:
-            raise HTTPException(status_code=401, detail="Not authenticated")
-
-        token = authorization[7:] if authorization.lower().startswith("bearer ") else authorization
-        if not token:
-            raise HTTPException(status_code=401, detail="Invalid authentication token")
-
-        current_user = await _authenticate_token(token, db)
+        if authorization:
+            try:
+                # Extract token from Authorization header
+                token = authorization.replace("Bearer ", "")
+                # In production, validate token with auth service
+                # For now, create test user for development
+                test_user = db.query(User).filter(User.email == "test@alphintra.com").first()
+                if not test_user:
+                    test_user = User(
+                        email="test@alphintra.com",
+                        password_hash="test_hash",
+                        first_name="Test",
+                        last_name="User",
+                        is_verified=True
+                    )
+                    db.add(test_user)
+                    db.commit()
+                    db.refresh(test_user)
+                current_user = test_user
+            except Exception:
+                # Default to test user for development
+                current_user = db.query(User).filter(User.email == "test@alphintra.com").first()
 
     return {
         "db_session": db,
