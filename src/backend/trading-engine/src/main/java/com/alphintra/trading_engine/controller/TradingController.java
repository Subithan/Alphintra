package com.alphintra.trading_engine.controller;

import com.alphintra.trading_engine.dto.BalanceInfoResponse;
import com.alphintra.trading_engine.dto.StartBotRequest;
import com.alphintra.trading_engine.dto.TradeOrderDTO;
import com.alphintra.trading_engine.model.TradingBot;
import com.alphintra.trading_engine.service.TradeHistoryService;
import com.alphintra.trading_engine.service.TradingService;
import lombok.RequiredArgsConstructor;

import java.util.List;

import org.springframework.http.ResponseEntity;
import org.springframework.web.bind.annotation.*;

@RestController
@RequestMapping("/api/trading") 
@RequiredArgsConstructor
public class TradingController {

    private final TradingService tradingService;
    private final TradeHistoryService tradeHistoryService;

    @PostMapping("/bot/start") 
    public ResponseEntity<TradingBot> startBot(@RequestBody StartBotRequest request) {
        Integer capitalAllocation = request.capitalAllocation() != null ? request.capitalAllocation() : 100;
        String symbol = request.symbol() != null ? request.symbol() : "ETC/USDT"; // Default to ETC/USDT
        System.out.println("Received request to start bot for user: " + request.userId() + 
                         ", symbol: " + symbol +
                         ", capital allocation: " + capitalAllocation + "%");
        TradingBot startedBot = tradingService.startBot(request.userId(), request.strategyId(), capitalAllocation, symbol);
        return ResponseEntity.ok(startedBot);
    }

    @PostMapping("/bots/stop") 
    public ResponseEntity<String> stopAllBots() {
        List<TradingBot> stoppedBots = tradingService.stopBots();
        return ResponseEntity.ok("Stop request processed. " + stoppedBots.size() + " bots were stopped.");
    }

    @GetMapping("/trades")
    public ResponseEntity<List<TradeOrderDTO>> getTradeHistory(@RequestParam(name = "limit", required = false) Integer limit) {
        List<TradeOrderDTO> trades = (limit == null) ? tradeHistoryService.getRecentTrades() : tradeHistoryService.getRecentTrades(limit);
        return ResponseEntity.ok(trades);
    }
<<<<<<< HEAD
=======

    @GetMapping("/balance")
    public ResponseEntity<BalanceInfoResponse> getUsdtBalance() {
        System.out.println("📊 Fetching USDT balance from Binance Testnet...");
        BalanceInfoResponse balance = tradingService.getBalanceInfo();
        return ResponseEntity.ok(balance);
    }
>>>>>>> 8d6536b4
}<|MERGE_RESOLUTION|>--- conflicted
+++ resolved
@@ -43,8 +43,6 @@
         List<TradeOrderDTO> trades = (limit == null) ? tradeHistoryService.getRecentTrades() : tradeHistoryService.getRecentTrades(limit);
         return ResponseEntity.ok(trades);
     }
-<<<<<<< HEAD
-=======
 
     @GetMapping("/balance")
     public ResponseEntity<BalanceInfoResponse> getUsdtBalance() {
@@ -52,5 +50,4 @@
         BalanceInfoResponse balance = tradingService.getBalanceInfo();
         return ResponseEntity.ok(balance);
     }
->>>>>>> 8d6536b4
 }